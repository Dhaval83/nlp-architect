--- conflicted
+++ resolved
@@ -44,12 +44,9 @@
 import math
 from nlp_architect.contrib.ngraph.weight_initilizers import (make_placeholder, make_weights)
 from nlp_architect.utils.io import sanitize_path
-<<<<<<< HEAD
-from nlp_architect.utils.io import validate, validate_existing_directory,check_size
-=======
 from nlp_architect.utils.io import validate, validate_existing_directory, \
     validate_existing_filepath, validate_parent_exists, check_size
->>>>>>> 7ab42303
+
 
 """
 Training script for reading comprehension model
@@ -58,39 +55,17 @@
 # parse the command line arguments
 parser = NgraphArgparser(__doc__)
 
-
-<<<<<<< HEAD
 parser.add_argument('--data_path', help='enter path for training data',
-                    type=validate_existing_directory)
+                    action=validate_existing_directory)
 
 parser.add_argument('--gpu_id', default="0", help='enter gpu id',
-                    type=str)
+                    type=str,action=check_size(0,10))
 
 parser.add_argument('--max_para_req', default=100, help='enter the max length of paragraph',
                     type=int, action=check_size(30,300))
 
 parser.add_argument('--batch_size_squad',default=16, help='enter the batch size',
                     type=int, action=check_size(1,256))
-=======
-parser.add_argument(
-    '--data_path',
-    help='enter path for training data',
-    action=validate_existing_directory)
-
-parser.add_argument('--gpu_id', default="0",
-                    help='enter gpu id',
-                    action=check_size(0,10))
-
-parser.add_argument('--max_para_req', default=100,
-                    help='enter the max length of paragraph',
-                    action=check_size(0,10000))
-
-parser.add_argument(
-    '--batch_size_squad',
-    default=16,
-    help='enter the batch size',
-    action=check_size(1,10000))  # 16 is the max batch size o be fit on gpu
->>>>>>> 7ab42303
 
 parser.set_defaults()
 
@@ -120,7 +95,7 @@
 except:
     print("Please enter a valid data path")
     exit()
-import ipdb;ipdb.set_trace()
+
 path_gen = sanitize_path(args.data_path)
 path_gen=os.path.join(path_gen+"/")
 

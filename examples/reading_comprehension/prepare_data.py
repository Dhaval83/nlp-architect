--- conflicted
+++ resolved
@@ -202,16 +202,9 @@
             help='enter path where training data and the glove embeddings were downloaded')
 
     parser.add_argument(
-<<<<<<< HEAD
         '--no_preprocess_glove',
         action="store_true",
         help='Chose whether or not to preprocess glove embeddings')
-=======
-            '--preprocess_glove',
-            type=int,
-            default=1,
-            help='Chose whether or not to preprocess glove embeddings')
->>>>>>> ce22006a
 
     parser.set_defaults()
 

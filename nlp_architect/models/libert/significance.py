# ******************************************************************************
# Copyright 2019-2020 Intel Corporation
#
# Licensed under the Apache License, Version 2.0 (the "License");
# you may not use this file except in compliance with the License.
# You may obtain a copy of the License at
#
#     http://www.apache.org/licenses/LICENSE-2.0
#
# Unless required by applicable law or agreed to in writing, software
# distributed under the License is distributed on an "AS IS" BASIS,
# WITHOUT WARRANTIES OR CONDITIONS OF ANY KIND, either express or implied.
# See the License for the specific language governing permissions and
# limitations under the License.
# ******************************************************************************
"Util to aggreagate multiple TensorBoard log files into one file."
# pylint: disable=logging-fstring-interpolation, missing-function-docstring
from collections import defaultdict
from itertools import product
from pathlib import Path
import numpy as np
import pandas as pd
from pytorch_lightning import _logger as log
from scipy import stats
import matplotlib.pyplot as plt

def t_test(filename_A, filename_B):
    try:
        with open(filename_A, encoding='utf-8') as f:
            data_A = f.read().splitlines()
    except FileNotFoundError as error:
        log.error("\nBaseline log does not exist. Please generate the baseline model first.")
        raise error
    with open(filename_B, encoding='utf-8') as f:
        data_B = f.read().splitlines()
    data_A = list(map(float, data_A))
    data_B = list(map(float, data_B))

    # Paired Student's t-test: Calculate the T-test on TWO RELATED samples of scores, a and b. 
    # For one sided test we multiply p-value by half
    t_results = stats.ttest_rel(data_A, data_B)
    # correct for one sided test
    pval = float(t_results[1]) / 2
    return pval
        
def find_k_estimator(pvalues, alpha, method ='B'):
    """
    Calculates the estimator for k according to the method for combining the p-values given as input.

    Args:
        pvals: list of p-values.
        alpha: significance level.
        method: 'B' for Bonferroni  or 'F' for Fisher.
    Returns:
        k_hat: estimator of k calculated according to method.
    """
    n = len(pvalues)
    pc_vec = [1] * n
    k_hat = 0
    pvalues = sorted(pvalues, reverse = True)
    for u in range(0,n):
        if (u == 0):
            pc_vec[u] = calc_partial_cunjunction(pvalues, u+1, method)
        else:
            pc_vec[u] = max(calc_partial_cunjunction(pvalues, u+1, method), pc_vec[u - 1])
    k_hat = len([i for i in pc_vec if i<=alpha])
    return k_hat

def Holm(pvalues, alpha):
    """
    Applies the Holm procedure to determine the rejections list.

    Args:
        pvals: list of p-values.
        alpha: significance level.
    Returns:
        list of indeces of rejected null hypotheses. The rejected hypotheses are the hatk_Bonf. smallest p-values
    """
    k = find_k_estimator(pvalues, alpha)
    A = np.array(pvalues)
    idx = np.argpartition(A, k-1)
    return idx[:k]

def calc_partial_cunjunction(pvalues, u, method ='B'):
    """
    This function calculates the partial conjunction p-value of u out of n.

    Args:
        pvals: list sorted of p-values from big to small.
        u: number of hypothesized true null hypotheses.
        method: 'B' for Bonferroni  or 'F' for Fisher.
    Returns:
        p_u_n: p-value for the partial conjunction hypothesis of u out of n.
    """
    n = len(pvalues)
    sorted_pvlas = pvalues[0:(n-u+1)]
    if (method == 'B'):
        p_u_n = (n-u+1) * min(sorted_pvlas)
    elif (method == 'F'):
        sum_chi_stat = 0
        for p in sorted_pvlas:
            sum_chi_stat = sum_chi_stat -2 * np.log(p)
        p_u_n = 1-stats.chi2.cdf(sum_chi_stat, 2 * (n-u+1))
    return p_u_n

def replicability(alpha, pvals):
    # Calculate the K-Bonferroni estimator for the number of datasets with effect
    k_est = find_k_estimator(pvals, alpha, 'B')
    # Get the rejections list according to the Holm procedure
    rejlist = Holm(pvals, alpha)
    return k_est, rejlist

def significance_from_cfg(cfg, log_dir, exp_id):
<<<<<<< HEAD
    return significance_report(cfg.data, exp_id, cfg.seeds, cfg.splits, log_dir,
                        cfg.baseline_str, cfg.baseline_version, cfg.model_type)
=======
    """ apply significant test (on cross-domain settings only). """
    cross_datasets = [data for data in cfg.data if cfg.is_cross_domain(data)]
    if cross_datasets:
        significance_report(cross_datasets, exp_id, cfg.seeds, cfg.splits(cross_datasets[0]), log_dir,
                            cfg.baseline_str, cfg.baseline_version, cfg.model_type)
>>>>>>> 8815ed11

def significance_report(
        datasets: list,
        exp_id: str,
        seeds: list,
        splits: list,
        log_root: Path,
        baseline: str,
        baseline_ver: str,
        model: str,
        alphas: tuple = (.001, .01, .05, .1, .15, .2, .25)):

    res_str = ""
    seed_pvals = defaultdict(list)
    for data, seed, split in product(datasets, seeds, splits):
        baseline_sent_f1 = log_root / data / f'{baseline}_seed_{seed}_split_{split}_test'\
            / baseline_ver / 'tf' / 'sent_f1.txt'
        model_sent_f1 = log_root / data / f'{model}_seed_{seed}_split_{split}_test'\
            / ('version_' + exp_id) / 'tf' / 'sent_f1.txt'

        p_val = t_test(baseline_sent_f1, model_sent_f1)
        sample_str = f'{data} seed_{seed} split_{split}: {p_val}'
        seed_pvals[seed].append((p_val, sample_str))

    all_alphas_scores = []

    for alpha in alphas:
        res_str += f"\n\n{'=' * 40}\nAlpha (p-value): {alpha}\n{'=' * 40}\n"

        all_pvals = []
        scores = []
        for seed, pvals_sample_strs in seed_pvals.items():
            res_str += f"Seed: {seed}\n{'-' * 10}\n"
            pvals = [ps[0] for ps in pvals_sample_strs]
            sample_strs = [ps[1] for ps in pvals_sample_strs]
            k, rej_list = replicability(alpha, pvals)

            score = k / float(len(pvals))
            scores.append(score)
            res_str += f"Score: {score}\n"

            all_pvals.extend(pvals)
            res_str += f"The Bonferroni-k estimator for the number of \
                datasets with effect is: {k} (out of {len(pvals)})\n"

            rej_samples = '\n'.join([sample_strs[i] for i in rej_list])
            res_str += f"\nThe rejections list according to \
                the Holm procedure is:\n{rej_samples}\n\n"

            acc_samples = \
                '\n'.join([sample_strs[i] for i in range(len(pvals)) if i not in rej_list])
            res_str += f"The acceptance list according to \
                the Holm procedure is:\n{acc_samples}\n\n"

        
        all_alphas_scores.append(scores)

        res_str += "---------------------------------------------------\n"
        res_str += f"Avg. score with alpha = {alpha}:\n{np.mean(scores)}\n"
        res_str += "---------------------------------------------------\n"

        res_str += "\n\n+++++++++++++++++++++++++++++++++++++\n"
        res_str += "Replicability for all seeds together:'\n"
        k, rej_list = replicability(alpha, all_pvals)
        res_str += f"Number of datasets: {len(all_pvals)}\n"
        res_str += f"The Bonferroni-k estimator for the number \
            of datasets with effect is: {k}\n"
        res_str += f"The rejections list according to \
            the Holm procedure is: {rej_list.tolist()}\n"
        res_str += f"Score: {k / float(len(all_pvals))}\n"

    fig = get_significance_report_plot(alphas, all_alphas_scores)
    fig.savefig(log_root / f"significance_{model}_vs_{baseline}_{exp_id}.png", dpi=fig.dpi)

    log.info(res_str)

    with open(log_root / f"significance_{model}_vs_{baseline}_{exp_id}.txt", 'w', encoding='utf-8') as report_file:
        report_file.write(res_str)

    return seeds, alphas, all_alphas_scores

def get_significance_report_plot(alphas, all_alphas_scores):

    all_alphas_scores = np.array(all_alphas_scores)
    score_df = pd.DataFrame({'alphas': alphas}).merge(
                pd.DataFrame(all_alphas_scores,
                    columns=['score_' +  str(el) for el in range(all_alphas_scores.shape[1])]),
                    left_index=True, right_index=True)

    score_df['score_mean'] = score_df[[el for el in score_df.columns if 'score_' in el]].mean(axis=1)
    fig = plt.figure()
    ax = fig.add_axes([0.1, 0.1, 0.75, 0.75])

    ax.set_xlabel('p-values')
    ax.set_ylabel('Scores')
    score_cols = [el for el in score_df if 'score_' in el if 'mean' not in el]
    for index, el in enumerate(score_cols):
        if index==0:
            ax.scatter(score_df['alphas'], score_df[el],
                color='blue', label='individual splits')
        else:
            ax.scatter(score_df['alphas'], score_df[el], color='blue')
    ax.plot(score_df['alphas'], score_df['score_mean'], color='red', linestyle='-',
                    label='mean score for splits')
    ax.legend()
    ax.set_title('Significance Testing')
    plt.close()
    
    return fig<|MERGE_RESOLUTION|>--- conflicted
+++ resolved
@@ -111,16 +111,11 @@
     return k_est, rejlist
 
 def significance_from_cfg(cfg, log_dir, exp_id):
-<<<<<<< HEAD
-    return significance_report(cfg.data, exp_id, cfg.seeds, cfg.splits, log_dir,
-                        cfg.baseline_str, cfg.baseline_version, cfg.model_type)
-=======
     """ apply significant test (on cross-domain settings only). """
     cross_datasets = [data for data in cfg.data if cfg.is_cross_domain(data)]
     if cross_datasets:
         significance_report(cross_datasets, exp_id, cfg.seeds, cfg.splits(cross_datasets[0]), log_dir,
                             cfg.baseline_str, cfg.baseline_version, cfg.model_type)
->>>>>>> 8815ed11
 
 def significance_report(
         datasets: list,

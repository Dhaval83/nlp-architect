# Copyright 2018 The Google AI Language Team Authors and The HuggingFace Inc. team.
# Copyright (c) 2018, NVIDIA CORPORATION. 
# Copyright 2019-2020 Intel Corporation. All rights reserved.
#
# Licensed under the Apache License, Version 2.0 (the "License");
# you may not use this file except in compliance with the License.
# You may obtain a copy of the License at
#
#     http://www.apache.org/licenses/LICENSE-2.0
#
# Unless required by applicable law or agreed to in writing, software
# distributed under the License is distributed on an "AS IS" BASIS,
# WITHOUT WARRANTIES OR CONDITIONS OF ANY KIND, either express or implied.
# See the License for the specific language governing permissions and
# limitations under the License.
""" Cross-domain ABSA fine-tuning: utilities to work with SemEval-14/16 files. """

# pylint: disable=logging-fstring-interpolation, not-callable
import os
from dataclasses import dataclass
import csv
from enum import Enum
from collections import defaultdict
from typing import List, Optional, Union
from os.path import realpath
from argparse import Namespace
from pathlib import Path
from datetime import datetime as dt

from torch.nn import CrossEntropyLoss
from torch import tensor
from pytorch_lightning import _logger as log
from pytorch_lightning.core.saving import load_hparams_from_yaml
from transformers import PreTrainedTokenizer
from seqeval.metrics.sequence_labeling import get_entities
import numpy as np

from significance import significance_from_cfg as significance

LIBERT_DIR = Path(realpath(__file__)).parent
LOG_ROOT = LIBERT_DIR / 'logs'

@dataclass
class InputExample:
    """
    A single training/test example for token classification.

    Args:
        guid: Unique id for the example.
        words: list. The words of the sequence.
        labels: (Optional) list. The labels for each word of the sequence. This should be
        specified for train and dev examples, but not for test examples.
    """
    guid: str
    words: List[str]
    labels: Optional[List[str]]
<<<<<<< HEAD
    heads: Optional[List[List[int]]]
    head_words: Optional[List[List[str]]]
    syn_rels: Optional[List[List[str]]]
=======
    heads: Optional[List[int]]
    head_words: Optional[List[str]]
>>>>>>> 13622447
    pos_tags: Optional[List[str]]
    sub_toks: Optional[List[List[str]]]

@dataclass
class InputFeatures:
    """
    A single set of features of data.
    Property names are the same names as the corresponding inputs to a model.
    """
    input_ids: List[int]
    attention_mask: List[int]
    token_type_ids: Optional[List[int]] = None
    label_ids: Optional[List[int]] = None
    dep_heads: Optional[List[float]] = None
    
class Split(Enum):
    train = "train"
    dev = "dev"
    test = "test"

def read_examples_from_file(data_dir, mode: Union[Split, str]) -> List[InputExample]:
    if isinstance(mode, Split):
        mode = mode.value
    file_path = os.path.join(data_dir, f"{mode}.csv")
    guid_index = 1
    examples = []
    empty_row = ['_'] * 7
    with open(file_path, encoding='utf-8') as f:
        words, labels, heads, head_words, pos_tags, sub_toks = [], [], [], [], [], []
        reader = csv.reader(f)
        next(reader, None)
        for row in reader:
            if row == empty_row:
                if words:
                    examples.append(InputExample(guid=f"{mode}-{guid_index}", words=words, labels=labels,
                                                    heads=heads, head_words=head_words, pos_tags=pos_tags, sub_toks=sub_toks))
                    guid_index += 1
                    words, labels, heads, head_words, pos_tags, sub_toks = [], [], [], [], [], []
            else:
<<<<<<< HEAD
                word, label, head, head_word, syn_rel, pos_tag, sub_tok = row
                """
                For representing bilexical graphs in our Conll-like CSVs, 
                where a token might have 0 or >1 heads, 
                we use '_' to denote None heads, 
                and use '~' as an intra-cell delimiter for multiple entries
                in `head`, `head_word` and `syn_rel`.
                """
                words.append(word)
                labels.append(label)
                heads.append([int(h) for h in head.split('~')] if head is not "_" else [])
                head_words.append(head_word.split('~') if head_word is not "_" else [])
                syn_rels.append(syn_rel.split('~') if syn_rel is not "_" else [])
=======
                word, label, head, head_word, _, pos_tag, sub_tok = row
                words.append(word)
                labels.append(label)
                heads.append(int(head))
                head_words.append(head_word)
>>>>>>> 13622447
                pos_tags.append(pos_tag)
                sub_toks.append(sub_tok.split() if sub_tok else [word])
        if words:
            examples.append(InputExample(guid=f"{mode}-{guid_index}", words=words, labels=labels,
                                            heads=heads, head_words=head_words,
                                            pos_tags=pos_tags, sub_toks=sub_toks))
    return examples


def pad_heads(a):
    target = np.zeros((64, 64), float)
    target[:a.shape[0], :a.shape[1]] = a[:64, :64]
    return target
    
def apply_heads_to_subtokens(heads, sub_tokens, zero_sub_tokens=False):
    for i in range(len(sub_tokens) - 1, -1, -1):
        for _ in range(1, len(sub_tokens[i])):
            if zero_sub_tokens:
                sub_token_row = [0 for _ in heads[i]]
            else:
                sub_token_row = heads[i].copy()
            heads.insert(i + 1, sub_token_row)

    for row in heads:
        # zero [CLS] (ROOT) column?
        for i in range(len(sub_tokens) - 1, -1, -1):
            for _ in range(1, len(sub_tokens[i])):
                row.insert(i + 2, 0)

    # insert zeros row for [CLS] token
    heads.insert(0, [0] * (len(heads) + 1))
    return np.array(heads)

<<<<<<< HEAD
def apply_syn_rels_to_subtokens(syn_rels, sub_tokens_list):
    res = [0] ## add null relation for CLS token
    for syn_rel, sub_tokens in zip(syn_rels, sub_tokens_list):
        res.extend([syn_rel] * len(sub_tokens))
    return np.array(res)

def binarize(preds: List[int]):
    "take an sequence of token-idxs, and convert each token-idx to a one-hot vector - returns a matrix"
=======
def binarize(preds):
>>>>>>> 13622447
    res = []
    for pred in preds:
        res.append([1 if i == pred else 0 for i in range(len(preds) + 1)])
    return res

def binarize_multi_hot(heads: List[List[int]]):
    """
    While `binarize` take an sequence of token-idxs, and convert each token-idx to a one-hot vector 
    (at length of sequence + 1), this function is a variant that handles a sequence of List[token-idxs].
    The function is used for supporting multiple token-heads (for graph-structured, vs. tree-structured, 
    linguistic formalisms, e.g. semantic dependencies). Therefore, a token's head is represented in the input 
    (and in `heads`) as a list of integeres rather than a single integer. 
    In output matrix, each row will be a "multi-hot" vector.
     
    E.g. binarize_multi_hot([[1],[0,1]]) -> [[0,1,0], 
                                             [1,1,0]]
    Args:
        heads (List[List[int]]): a sequence-lengthed list of lists of head-indices. 

    Returns:
        [List[List[int]]]: a list of "multi-hot" binary vectors. 
    """
    res = []
    for head in heads:
        vec = [1 if i in head else 0 for i in range(len(heads) + 1)]
        # special handling for tokens with no-heads (in which head==[]):
        # Don't represent as all-zero vector as it will zero the attention; rather, by a all-one vector
        if not head:
            vec = [1] * (len(heads) + 1)
        res.append(vec)
    return res

def convert_examples_to_features(
        examples: List[InputExample],
        label_list: List[str],
        max_seq_length: int,
        tokenizer: PreTrainedTokenizer,
        hparams: Namespace
    ) -> List[InputFeatures]:
    """ Loads a data file into a list of `InputFeatures`."""

    label_map = {label: i for i, label in enumerate(label_list)}
    cls_token = tokenizer.cls_token
    sep_token = tokenizer.sep_token
    pad_token = tokenizer.pad_token_id
    pad_token_segment_id = tokenizer.pad_token_type_id
    cls_token_segment_id = 0
    pad_token_label_id = CrossEntropyLoss().ignore_index

    features = []
    for (ex_index, ex) in enumerate(examples):
        if ex_index % 1_000 == 0:
            log.debug("Writing example %d of %d", ex_index, len(examples))
<<<<<<< HEAD
        tokens, label_ids, heads, sub_toks, syn_rels = [], [], [], [], []

        for word, label, head, syn_rel, _, sub_tok in zip(ex.words, ex.labels, ex.heads, ex.syn_rels, ex.pos_tags, ex.sub_toks):
            syn_rels.append([hparams.DEP_REL_MAP[rel.lower()] for rel in syn_rel])
=======
        tokens, label_ids, heads, sub_toks = [], [], [], []
>>>>>>> 13622447

        for word, label, head, _, sub_tok in zip(ex.words, ex.labels, ex.heads, ex.pos_tags, ex.sub_toks):
            heads.append(head)
            sub_toks.append(sub_tok)
            word_tokens = tokenizer.tokenize(word)

            # bert-base-multilingual-cased sometimes output "nothing ([])
            # when calling tokenize with just a space.
            if len(word_tokens) > 0:
                tokens.extend(word_tokens)
                # Use the real label id for the first token of the word,
                # and padding ids for the remaining tokens
                label_ids.extend([label_map[label]] + [pad_token_label_id] * (len(word_tokens) - 1))

        ######### Add syntactic information #################
<<<<<<< HEAD
        binary_heads = apply_heads_to_subtokens(binarize_multi_hot(heads), sub_toks)
        syn_rels = apply_syn_rels_to_subtokens(syn_rels, sub_toks)
=======
        binary_heads = apply_heads_to_subtokens(binarize(heads), sub_toks)
>>>>>>> 13622447

        ####################### DEBUG ############################
        # if binary_heads.shape[1] != len(tokens) + 1:
        #     print('$$'*20)
        #     print()
        #     print(f'len(heads): {len(heads)}')
        #     print(f'binary_heads.shape[1]: {binary_heads.shape[1]}')
        #     print(f'len(tokens): {len(tokens)}')
        #     print(f'len(sub_toks): {len(sub_toks)}')
        #     print([[token] for token in tokens])
        #     print([[word] for word in ex.words])
        #     print(sub_toks)
        #     print()
        ############################################################

        assert binary_heads.shape[0] == binary_heads.shape[1] == len(tokens) + 1
        padded_heads = pad_heads(binary_heads)
<<<<<<< HEAD
        # bypass syn_rels problems with multiple head scenario-
        # revert syn_rels back to by List[int] instead of List[List[int]]
        # TODO remove or appropriately handle dep_rels as list of list 
        syn_rels = np.array([rel[0] if rel else 0 for rel in syn_rels])
        padded_syn_rels = pad_syn_rels(syn_rels)
=======
>>>>>>> 13622447
        #######################################################################################

        # Account for [CLS] and [SEP]
        special_tokens_count = tokenizer.num_special_tokens_to_add()
        if len(tokens) > max_seq_length - special_tokens_count:
            tokens = tokens[: (max_seq_length - special_tokens_count)]
            label_ids = label_ids[: (max_seq_length - special_tokens_count)]

        # The convention in BERT is:
        # (a) For sequence pairs:
        #  tokens:   [CLS] is this jack ##son ##ville ? [SEP] no it is not . [SEP]
        #  type_ids:   0   0  0    0    0     0       0   0   1  1  1  1   1   1
        # (b) For single sequences:
        #  tokens:   [CLS] the dog is hairy . [SEP]
        #  type_ids:   0   0   0   0  0     0   0
        #
        # Where "type_ids" are used to indicate whether this is the first
        # sequence or the second sequence. The embedding vectors for `type=0` and
        # `type=1` were learned during pre-training and are added to the wordpiece
        # embedding vector (and position vector). This is not *strictly* necessary
        # since the [SEP] token unambiguously separates the sequences, but it makes
        # it easier for the model to learn the concept of sequences.
        #
        # For classification tasks, the first vector (corresponding to [CLS]) is
        # used as as the "sentence vector". Note that this only makes sense because
        # the entire model is fine-tuned.
        tokens += [sep_token]
        label_ids += [pad_token_label_id]
        segment_ids = [cls_token_segment_id] * len(tokens)

        tokens = [cls_token] + tokens
        label_ids = [pad_token_label_id] + label_ids
        segment_ids = [cls_token_segment_id] + segment_ids

        input_ids = tokenizer.convert_tokens_to_ids(tokens)

        # The mask has 1 for real tokens and 0 for padding tokens. Only real
        # tokens are attended to.
        input_mask = [1] * len(input_ids)

        # Zero-pad up to the sequence length.
        padding_length = max_seq_length - len(input_ids)
        input_ids += [pad_token] * padding_length
        input_mask += [0] * padding_length
        segment_ids += [pad_token_segment_id] * padding_length
        label_ids += [pad_token_label_id] * padding_length

        assert len(input_ids) == max_seq_length
        assert len(input_mask) == max_seq_length
        assert len(segment_ids) == max_seq_length
        assert len(label_ids) == max_seq_length

        if ex_index < 5:
            log.debug("*** Example ***")
            log.debug("guid: %s", ex.guid)
            log.debug("tokens: %s", " ".join([str(x) for x in tokens]))
            log.debug("input_ids: %s", " ".join([str(x) for x in input_ids]))
            log.debug("input_mask: %s", " ".join([str(x) for x in input_mask]))
            log.debug("segment_ids: %s", " ".join([str(x) for x in segment_ids]))
            log.debug("label_ids: %s", " ".join([str(x) for x in label_ids]))

        input_features = InputFeatures(input_ids=input_ids, attention_mask=input_mask,
                                      token_type_ids=segment_ids, label_ids=label_ids, 
                                      dep_heads=padded_heads)
        features.append(input_features)
    return features

def get_labels(path: str) -> List[str]:
    with open(path, encoding='utf-8') as labels_f:
        return labels_f.read().splitlines()

def detailed_metrics(y_true, y_pred):
    """Calculate the main classification metrics for every label type.

    Args:
        y_true: 2d array. Ground truth (correct) target values.
        y_pred: 2d array. Estimated targets as returned by a classifier.
        digits: int. Number of digits for formatting output floating point values.

    Returns:
        type_metrics: dict of label types and their metrics.
        macro_avg: dict of weighted macro averages for all metrics across label types.
    """
    true_entities = set(get_entities(y_true))
    pred_entities = set(get_entities(y_pred))
    d1 = defaultdict(set)
    d2 = defaultdict(set)
    for e in true_entities:
        d1[e[0]].add((e[1], e[2]))
    for e in pred_entities:
        d2[e[0]].add((e[1], e[2]))

    metrics = {}
    ps, rs, f1s, s = [], [], [], []
    for type_name, true_entities in d1.items():
        pred_entities = d2[type_name]
        nb_correct = len(true_entities & pred_entities)
        nb_pred = len(pred_entities)
        nb_true = len(true_entities)
        p = nb_correct / nb_pred if nb_pred > 0 else 0
        r = nb_correct / nb_true if nb_true > 0 else 0
        f1 = 2 * p * r / (p + r) if p + r > 0 else 0

        metrics[type_name.lower() + '_precision'] = tensor(p)
        metrics[type_name.lower() + '_recall'] = tensor(r)
        metrics[type_name.lower() + '_f1'] = tensor(f1)

        ps.append(p)
        rs.append(r)
        f1s.append(f1)
        s.append(nb_true)
    macro_avg = {'macro_precision': tensor(np.average(ps, weights=s)),
                 'macro_recall': tensor(np.average(rs, weights=s)),
                 'macro_f1': tensor(np.average(f1s, weights=s))}
    return metrics, macro_avg

def load_config(name):
    """Load an experiment configuration from a yaml file."""
    cfg_path = Path(os.path.dirname(os.path.realpath(__file__))) / 'config' / (name + '.yaml')
    cfg = Namespace(**load_hparams_from_yaml(str(cfg_path)))

    if isinstance(cfg.splits, int):
        cfg.splits = list(range(1, cfg.splits + 1))
    
    if not hasattr(cfg, 'formalism'):   # backward compatible with older configs
        cfg.formalism = 'spacy'         # default formalism is spacy dependency parser
    cfg.csv_dir = LIBERT_DIR / 'data' / 'csv' / cfg.formalism
    with open(cfg.csv_dir / "dep_relations.txt", encoding='utf-8') as deprel_f:
        dep_relations = [l.strip() for l in deprel_f.read().splitlines()]
        cfg.DEP_REL_MAP = {rel: i + 1 for i, rel in enumerate(dep_relations)}
        # determine number of dep-relation labels by dep_relations.txt
        cfg.NUM_REL_LABELS = len(dep_relations) + 1

    # for relation labels

    cfg.tag = '' if cfg.tag is None else '_' + cfg.tag
    ds = {'l': 'laptops', 'r': 'restaurants', 'd': 'device'}
    cfg.data = [f'{ds[d[0]]}_to_{ds[d[1]]}' if len(d) < 3 else d for d in cfg.data.split()]
    return cfg

def tabular(dic: dict, title: str) -> str:
    res = "\n\n{}\n".format(title)
    key_vals = [(k, f"{float(dic[k]):.4}") for k in sorted(dic)]
    line_sep = f"{os.linesep}{'-' * 175}"
    columns_per_row = 8
    for i in range(0, len(key_vals), columns_per_row):
        subset = key_vals[i: i + columns_per_row]
        res += line_sep + f"{os.linesep}"
        res += f"{subset[0][0]:<10s}\t|  " + "\t|  ".join((f"{k:<13}" for k, _ in subset[1:]))
        res += line_sep + f"{os.linesep}"
        res += f"{subset[0][1]:<10s}\t|  " + "\t|  ".join((f"{v:<13}" for _, v in subset[1:]))
        res += line_sep + "\n"
    res += os.linesep
    return res

def set_as_latest(log_dir):
    log_root = LIBERT_DIR / 'logs'
    link = log_root / 'latest'
    try:
        link.unlink()
    except FileNotFoundError:
        pass
    os.symlink(log_dir, link, target_is_directory=True)

def write_summary_tables(cfg, exp_id):
    filename = f'summary_table_{exp_id}'
    with open(LOG_ROOT / exp_id / f'{filename}.csv', 'w', newline='', encoding='utf-8') as csv_file:
        csv_writer = csv.writer(csv_file)
        header = ['']
        for dataset in cfg.data:
            ds_split = dataset.split('_')
            ds_str = f"{ds_split[0][0]}-->{ds_split[2][0]}".upper()
            header.extend([ds_str, f'{ds_str} '])
        sub_header = ['Seeds Average'] + ['AS', 'OP'] * len(cfg.data) + ['ASP_MEAN', 'OP_MEAN']
        csv_writer.writerow(header)
        csv_writer.writerow(sub_header)

        baseline_row, baseline_std_row, model_row, model_std_row = [], [], [], []

        for dataset in cfg.data:
            dataset_dir = LOG_ROOT / exp_id / dataset
            baseline_dir = dataset_dir / 'libert_rnd_init_AGGREGATED_baseline_test' / 'csv'
            model_dir = dataset_dir / f'libert_AGGREGATED_{exp_id}_test' / 'csv'

            baseline_mean_asp, baseline_std_asp = get_score_from_csv_agg(baseline_dir, 'asp_f1')
            baseline_mean_op, baseline_std_op = get_score_from_csv_agg(baseline_dir, 'op_f1')
            model_mean_asp, model_std_asp = get_score_from_csv_agg(model_dir, 'asp_f1')
            model_mean_op, model_std_op = get_score_from_csv_agg(model_dir, 'op_f1')

            baseline_row.extend([baseline_mean_asp, baseline_mean_op])
            model_row.extend([model_mean_asp, model_mean_op])
            baseline_std_row.extend([baseline_std_asp, baseline_std_op])
            model_std_row.extend([model_std_asp, model_std_op])

        for row in baseline_row, model_row:
            asp_mean = np.mean([row[i] for i in range(0, len(row), 2)])
            op_mean = np.mean([row[i] for i in range(1, len(row), 2)])
            row.extend([asp_mean, op_mean])

        deltas_row = np.array(model_row) - np.array(baseline_row)
        format_list = lambda means, stds: [f'{m:.2f} ({s:.2f})' for m, s in zip(means, stds)]
        csv_writer.writerow(['baseline'] + format_list(baseline_row[:-2], baseline_std_row) + baseline_row[-2:])
        csv_writer.writerow(['model'] + format_list(model_row[:-2], model_std_row) + model_row[-2:])
        csv_writer.writerow(['delta'] + [f'{d:.2f}' for d in deltas_row])

        for seed in cfg.seeds:
            baseline_row, baseline_std_row, model_row, model_std_row = [], [], [], []
            csv_writer.writerow([''] * ((2 * len(cfg.data)) + 3))
            seed_header = [f'Seed {seed}'] + ['AS', 'OP'] * len(cfg.data) + ['ASP_MEAN', 'OP_MEAN']
            csv_writer.writerow(seed_header)

            for dataset in cfg.data:
                base_asp, model_asp, base_op, model_op = [], [], [], []
                for split in cfg.splits:
                    dataset_dir = LOG_ROOT / exp_id / dataset
                    baseline_csv = dataset_dir / f'libert_rnd_init_seed_{seed}_split_{split}_test'\
                        / 'version_baseline' / 'metrics.csv'
                    model_csv = dataset_dir / f'libert_seed_{seed}_split_{split}_test'\
                        / f'version_{exp_id}' / 'metrics.csv'

                    base_asp.append(get_score_from_csv(baseline_csv, 'asp_f1'))
                    base_op.append(get_score_from_csv(baseline_csv, 'op_f1'))
                    model_asp.append(get_score_from_csv(model_csv, 'asp_f1'))
                    model_op.append(get_score_from_csv(model_csv, 'op_f1'))

                baseline_row.extend([np.array(base_asp).mean(), np.array(base_op).mean()])
                model_row.extend([np.array(model_asp).mean(), np.array(model_op).mean()])
                baseline_std_row.extend([np.array(base_asp).std(), np.array(base_op).std()])
                model_std_row.extend([np.array(model_asp).std(), np.array(model_op).std()])

            for row in baseline_row, model_row:
                asp_mean = np.mean([row[i] for i in range(0, len(row), 2)])
                op_mean = np.mean([row[i] for i in range(1, len(row), 2)])
                row.extend([asp_mean, op_mean])

            deltas_row = np.array(model_row) - np.array(baseline_row)
            format_list = lambda means, stds: [f'{m:.2f} ({s:.2f})' for m, s in zip(means, stds)]
            csv_writer.writerow(['baseline'] + format_list(baseline_row[:-2], baseline_std_row) + baseline_row[-2:])
            csv_writer.writerow(['model'] + format_list(model_row[:-2], model_std_row) + model_row[-2:])
            csv_writer.writerow(['delta'] + [f'{d:.2f}' for d in deltas_row])

def get_score_from_csv(csv_file, metric):
    with open(csv_file, encoding='utf-8') as csv_file:
        csv_reader = csv.reader(csv_file)
        rows = list(csv_reader)
        metric_idx = rows[0].index(metric)
        metric_val = float(rows[1][metric_idx]) * 100
        return metric_val

def get_score_from_csv_agg(csv_dir, metric):
    with open(csv_dir / f'{metric}.csv', encoding='utf-8') as csv_file:
        csv_reader = csv.reader(csv_file)
        rows = list(csv_reader)
        mean = float(rows[1][1]) * 100
        std = float(rows[1][2]) * 100
        return mean, std

def pretty_datetime():
    return dt.now().strftime("%a_%b_%d_%H:%M:%S")


if __name__ == "__main__":
    significance(load_config('model'), LIBERT_DIR / 'logs', 'Thu_Jul_30_00:43:52')<|MERGE_RESOLUTION|>--- conflicted
+++ resolved
@@ -54,14 +54,8 @@
     guid: str
     words: List[str]
     labels: Optional[List[str]]
-<<<<<<< HEAD
     heads: Optional[List[List[int]]]
     head_words: Optional[List[List[str]]]
-    syn_rels: Optional[List[List[str]]]
-=======
-    heads: Optional[List[int]]
-    head_words: Optional[List[str]]
->>>>>>> 13622447
     pos_tags: Optional[List[str]]
     sub_toks: Optional[List[List[str]]]
 
@@ -101,7 +95,6 @@
                     guid_index += 1
                     words, labels, heads, head_words, pos_tags, sub_toks = [], [], [], [], [], []
             else:
-<<<<<<< HEAD
                 word, label, head, head_word, syn_rel, pos_tag, sub_tok = row
                 """
                 For representing bilexical graphs in our Conll-like CSVs, 
@@ -114,14 +107,6 @@
                 labels.append(label)
                 heads.append([int(h) for h in head.split('~')] if head is not "_" else [])
                 head_words.append(head_word.split('~') if head_word is not "_" else [])
-                syn_rels.append(syn_rel.split('~') if syn_rel is not "_" else [])
-=======
-                word, label, head, head_word, _, pos_tag, sub_tok = row
-                words.append(word)
-                labels.append(label)
-                heads.append(int(head))
-                head_words.append(head_word)
->>>>>>> 13622447
                 pos_tags.append(pos_tag)
                 sub_toks.append(sub_tok.split() if sub_tok else [word])
         if words:
@@ -155,18 +140,8 @@
     heads.insert(0, [0] * (len(heads) + 1))
     return np.array(heads)
 
-<<<<<<< HEAD
-def apply_syn_rels_to_subtokens(syn_rels, sub_tokens_list):
-    res = [0] ## add null relation for CLS token
-    for syn_rel, sub_tokens in zip(syn_rels, sub_tokens_list):
-        res.extend([syn_rel] * len(sub_tokens))
-    return np.array(res)
-
 def binarize(preds: List[int]):
     "take an sequence of token-idxs, and convert each token-idx to a one-hot vector - returns a matrix"
-=======
-def binarize(preds):
->>>>>>> 13622447
     res = []
     for pred in preds:
         res.append([1 if i == pred else 0 for i in range(len(preds) + 1)])
@@ -220,14 +195,7 @@
     for (ex_index, ex) in enumerate(examples):
         if ex_index % 1_000 == 0:
             log.debug("Writing example %d of %d", ex_index, len(examples))
-<<<<<<< HEAD
-        tokens, label_ids, heads, sub_toks, syn_rels = [], [], [], [], []
-
-        for word, label, head, syn_rel, _, sub_tok in zip(ex.words, ex.labels, ex.heads, ex.syn_rels, ex.pos_tags, ex.sub_toks):
-            syn_rels.append([hparams.DEP_REL_MAP[rel.lower()] for rel in syn_rel])
-=======
         tokens, label_ids, heads, sub_toks = [], [], [], []
->>>>>>> 13622447
 
         for word, label, head, _, sub_tok in zip(ex.words, ex.labels, ex.heads, ex.pos_tags, ex.sub_toks):
             heads.append(head)
@@ -243,12 +211,7 @@
                 label_ids.extend([label_map[label]] + [pad_token_label_id] * (len(word_tokens) - 1))
 
         ######### Add syntactic information #################
-<<<<<<< HEAD
         binary_heads = apply_heads_to_subtokens(binarize_multi_hot(heads), sub_toks)
-        syn_rels = apply_syn_rels_to_subtokens(syn_rels, sub_toks)
-=======
-        binary_heads = apply_heads_to_subtokens(binarize(heads), sub_toks)
->>>>>>> 13622447
 
         ####################### DEBUG ############################
         # if binary_heads.shape[1] != len(tokens) + 1:
@@ -266,14 +229,6 @@
 
         assert binary_heads.shape[0] == binary_heads.shape[1] == len(tokens) + 1
         padded_heads = pad_heads(binary_heads)
-<<<<<<< HEAD
-        # bypass syn_rels problems with multiple head scenario-
-        # revert syn_rels back to by List[int] instead of List[List[int]]
-        # TODO remove or appropriately handle dep_rels as list of list 
-        syn_rels = np.array([rel[0] if rel else 0 for rel in syn_rels])
-        padded_syn_rels = pad_syn_rels(syn_rels)
-=======
->>>>>>> 13622447
         #######################################################################################
 
         # Account for [CLS] and [SEP]

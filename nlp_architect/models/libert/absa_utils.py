--- conflicted
+++ resolved
@@ -413,56 +413,6 @@
     with open(LOG_ROOT / exp_id / f'{filename}.csv', 'w', newline='', encoding='utf-8') as csv_file:
         csv_writer = csv.writer(csv_file)
         header = ['']
-<<<<<<< HEAD
-        for dataset in cfg.data:
-            ds_split = dataset.split('_')
-            ds_str = f"{ds_split[0][0]}-->{ds_split[2][0]}".upper() if len(ds_split) == 3 else \
-                f"{ds_split[0][0]}_{ds_split[1][0]}-->{ds_split[3][0]}".upper()
-            header.extend([ds_str, f'{ds_str} '])
-        sub_header = ['Seeds Average'] + ['AS', 'OP'] * len(cfg.data) + ['ASP_MEAN', 'OP_MEAN']
-        csv_writer.writerow(header)
-        csv_writer.writerow(sub_header)
-
-        baseline_row, baseline_std_row, model_row, model_std_row = [], [], [], []
-
-        for dataset in cfg.data:
-            dataset_dir = LOG_ROOT / exp_id / dataset
-            baseline_dir = dataset_dir / 'libert_baseline_AGGREGATED_baseline_test' / 'csv'
-            model_dir = dataset_dir / f'libert_AGGREGATED_{exp_id}_test' / 'csv'
-
-            baseline_mean_asp, baseline_std_asp = get_score_from_csv_agg(baseline_dir, 'asp_f1')
-            baseline_mean_op, baseline_std_op = get_score_from_csv_agg(baseline_dir, 'op_f1')
-            model_mean_asp, model_std_asp = get_score_from_csv_agg(model_dir, 'asp_f1')
-            model_mean_op, model_std_op = get_score_from_csv_agg(model_dir, 'op_f1')
-
-            baseline_row.extend([baseline_mean_asp, baseline_mean_op])
-            model_row.extend([model_mean_asp, model_mean_op])
-            baseline_std_row.extend([baseline_std_asp, baseline_std_op])
-            model_std_row.extend([model_std_asp, model_std_op])
-
-        for row in baseline_row, model_row:
-            asp_mean = np.mean([row[i] for i in range(0, len(row), 2)])
-            op_mean = np.mean([row[i] for i in range(1, len(row), 2)])
-            row.extend([asp_mean, op_mean])
-
-        deltas_row = np.array(model_row) - np.array(baseline_row)
-        format_list = lambda means, stds: [f'{m:.2f} ({s:.2f})' for m, s in zip(means, stds)]
-        csv_writer.writerow(['baseline'] + format_list(baseline_row[:-2], baseline_std_row) + baseline_row[-2:])
-        csv_writer.writerow(['model'] + format_list(model_row[:-2], model_std_row) + model_row[-2:])
-        csv_writer.writerow(['delta'] + [f'{d:.2f}' for d in deltas_row])
-
-        for i, seed in enumerate(cfg.seeds):
-            alpha_001_sig = all_alphas_scores[1][i]
-            alpha_005_sig = all_alphas_scores[2][i]
-
-            baseline_row, baseline_std_row, model_row, model_std_row = [], [], [], []
-            csv_writer.writerow([''] * ((2 * len(cfg.data)) + 3))
-            seed_header = [f'Seed {seed}'] + ['AS', 'OP'] * len(cfg.data) + \
-                ['ASP_MEAN', 'OP_MEAN', 'SIGNIFICANCE @ p=0.01', 'SIGNIFICANCE @ p=0.05']
-            csv_writer.writerow(seed_header)
-
-            for dataset in cfg.data:
-=======
         sub_header = ['Seeds Average']
         # split cfg.data into cross-domain datasets and in-domain datasets
         cross_datasets = [data for data in cfg.data if cfg.is_cross_domain(data)]
@@ -474,8 +424,8 @@
                 ds_split = dataset.split('_')
                 ds_str = f"{ds_split[0][0]}-->{ds_split[2][0]}".upper()
                 header.extend([ds_str, f'{ds_str} '])
-            header.extend(['Cross-Domain', 'Cross-Domain'])
-            sub_header += ['AS', 'OP'] * len(cross_datasets) + ['ASP_MEAN', 'OP_MEAN']
+            header.extend(['Cross-Domain', 'Cross-Domain']*2)
+            sub_header += ['AS', 'OP'] * len(cross_datasets) + ['ASP_MEAN', 'OP_MEAN'] + ['', '']
         if indomain_datasets:
             header += ['|']
             for dataset in indomain_datasets:
@@ -492,7 +442,7 @@
             baseline_row, baseline_std_row, model_row, model_std_row = [], [], [], []
             for dataset in datasets:
                 dataset_dir = LOG_ROOT / exp_id / dataset
-                baseline_dir = dataset_dir / 'libert_rnd_init_AGGREGATED_baseline_test' / 'csv'
+                baseline_dir = dataset_dir / 'libert_baseline_AGGREGATED_baseline_test' / 'csv'
                 model_dir = dataset_dir / f'libert_AGGREGATED_{exp_id}_test' / 'csv'
 
                 baseline_mean_asp, baseline_std_asp = get_score_from_csv_agg(baseline_dir, 'asp_f1')
@@ -522,9 +472,9 @@
         id_deltas_row = np.array(id_model_row) - np.array(id_baseline_row)
         format_list = lambda means, stds: [f'{m:.2f} ({s:.2f})' for m, s in zip(means, stds)]
         # prepare full baseline\model\delta rows - including cross-domain and in-domain 
-        baseline_row = ['baseline'] + (format_list(cd_baseline_row[:-2], cd_baseline_std_row) + cd_baseline_row[-2:] if cross_datasets else [])
-        model_row = ['model'] + (format_list(cd_model_row[:-2], cd_model_std_row) + cd_model_row[-2:] if cross_datasets else [])
-        deltas_row = ['delta'] + ([f'{d:.2f}' for d in cd_deltas_row] if cross_datasets else [])
+        baseline_row = ['baseline'] + (format_list(cd_baseline_row[:-2], cd_baseline_std_row) + cd_baseline_row[-2:] + ['', ''] if cross_datasets else [])
+        model_row = ['model'] + (format_list(cd_model_row[:-2], cd_model_std_row) + cd_model_row[-2:] + ['', ''] if cross_datasets else [])
+        deltas_row = ['delta'] + ([f'{d:.2f}' for d in cd_deltas_row] + ['', ''] if cross_datasets else [])
         if indomain_datasets:
             baseline_row += ['|'] + format_list(id_baseline_row[:-2], id_baseline_std_row) + id_baseline_row[-2:]
             model_row += ['|'] + format_list(id_model_row[:-2], id_model_std_row) + id_model_row[-2:]
@@ -538,7 +488,6 @@
         def compute_baseline_and_model_seed_rows_on_datasets(seed: int, datasets: List[str]):            
             baseline_row, baseline_std_row, model_row, model_std_row = [], [], [], []
             for dataset in datasets:
->>>>>>> 8815ed11
                 base_asp, model_asp, base_op, model_op = [], [], [], []
                 for split in cfg.splits(dataset):
                     dataset_dir = LOG_ROOT / exp_id / dataset
@@ -563,19 +512,15 @@
                 row.extend([asp_mean, op_mean])
             return baseline_row, baseline_std_row, model_row, model_std_row
 
-        for seed in cfg.seeds:
+        for i, seed in enumerate(cfg.seeds):
+            alpha_001_sig = all_alphas_scores[1][i]
+            alpha_005_sig = all_alphas_scores[2][i]
             csv_writer.writerow([''] * len(header))
 
-<<<<<<< HEAD
-            deltas_row = np.array(model_row) - np.array(baseline_row)
-            format_list = lambda means, stds: [f'{m:.2f} ({s:.2f})' for m, s in zip(means, stds)]
-            csv_writer.writerow(['baseline'] + format_list(baseline_row[:-2], baseline_std_row) + baseline_row[-2:])
-            sig_str = [f'{v:.2f}' for v in [alpha_001_sig, alpha_005_sig]]
-            csv_writer.writerow(['model'] + format_list(model_row[:-2], model_std_row) + model_row[-2:] + sig_str)
-            csv_writer.writerow(['delta'] + [f'{d:.2f}' for d in deltas_row])
-=======
             # Write Seed header 
-            seed_header = [f'Seed {seed}'] + (['AS', 'OP'] * len(cross_datasets) + ['ASP_MEAN', 'OP_MEAN'] if cross_datasets else [])
+            seed_header = [f'Seed {seed}'] + (['AS', 'OP'] * len(cross_datasets) \
+                + ['ASP_MEAN', 'OP_MEAN', 'SIGNIFICANCE @ p=0.01', 'SIGNIFICANCE @ p=0.05'] \
+                    if cross_datasets else [])
             if indomain_datasets:
                 seed_header += ['|'] + ['AS', 'OP'] * len(indomain_datasets) + ['ASP_MEAN', 'OP_MEAN']
             csv_writer.writerow(seed_header)
@@ -589,9 +534,10 @@
             cd_deltas_row = np.array(cd_model_row) - np.array(cd_baseline_row)
             id_deltas_row = np.array(id_model_row) - np.array(id_baseline_row)
             # prepare full baseline\model\delta rows - including cross-domain and in-domain 
-            baseline_row = ['baseline'] + (format_list(cd_baseline_row[:-2], cd_baseline_std_row) + cd_baseline_row[-2:] if cross_datasets else [])
-            model_row = ['model'] + (format_list(cd_model_row[:-2], cd_model_std_row) + cd_model_row[-2:] if cross_datasets else [])
-            deltas_row = ['delta'] + ([f'{d:.2f}' for d in cd_deltas_row] if cross_datasets else [])
+            sig_str = [f'{v:.2f}' for v in [alpha_001_sig, alpha_005_sig]]
+            baseline_row = ['baseline'] + (format_list(cd_baseline_row[:-2], cd_baseline_std_row) + cd_baseline_row[-2:] + ['',''] if cross_datasets else [])
+            model_row = ['model'] + (format_list(cd_model_row[:-2], cd_model_std_row) + cd_model_row[-2:] + sig_str if cross_datasets else [])
+            deltas_row = ['delta'] + ([f'{d:.2f}' for d in cd_deltas_row] + ['',''] if cross_datasets else [])
             if indomain_datasets:
                 baseline_row += ['|'] + format_list(id_baseline_row[:-2], id_baseline_std_row) + id_baseline_row[-2:]
                 model_row += ['|'] + format_list(id_model_row[:-2], id_model_std_row) + id_model_row[-2:]
@@ -599,7 +545,6 @@
             csv_writer.writerow(baseline_row)
             csv_writer.writerow(model_row)
             csv_writer.writerow(deltas_row)
->>>>>>> 8815ed11
 
 def get_score_from_csv(csv_file, metric):
     with open(csv_file, encoding='utf-8') as csv_file:

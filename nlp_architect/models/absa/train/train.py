# ******************************************************************************
# Copyright 2017-2018 Intel Corporation
#
# Licensed under the Apache License, Version 2.0 (the "License");
# you may not use this file except in compliance with the License.
# You may obtain a copy of the License at
#
#     http://www.apache.org/licenses/LICENSE-2.0
#
# Unless required by applicable law or agreed to in writing, software
# distributed under the License is distributed on an "AS IS" BASIS,
# WITHOUT WARRANTIES OR CONDITIONS OF ANY KIND, either express or implied.
# See the License for the specific language governing permissions and
# limitations under the License.
# ******************************************************************************
from pathlib import Path, PosixPath
from os import PathLike
from typing import Union

from nlp_architect.models.absa import TRAIN_OUT, LEXICONS_OUT
from nlp_architect.models.absa.train.acquire_terms import AcquireTerms
from nlp_architect.models.absa.train.rerank_terms import RerankTerms
<<<<<<< HEAD
from nlp_architect.models.absa.utils import (
    parse_docs,
    _download_pretrained_rerank_model,
    _write_aspect_lex,
    _write_opinion_lex,
)
=======
from nlp_architect.models.absa.utils import parse_docs, parse_docs_bist,\
    _download_pretrained_rerank_model, _write_aspect_lex, _write_opinion_lex
>>>>>>> 1cf54bdd
from nlp_architect.utils.io import download_unzip

EMBEDDING_URL = "http://nlp.stanford.edu/data", "glove.840B.300d.zip"
EMBEDDING_PATH = TRAIN_OUT / "word_emb_unzipped" / "glove.840B.300d.txt"
RERANK_MODEL_DEFAULT_PATH = rerank_model_dir = TRAIN_OUT / "reranking_model" / "rerank_model.h5"


class TrainSentiment:
<<<<<<< HEAD
    def __init__(
        self,
        parse: bool = True,
        rerank_model: PathLike = None,
        asp_thresh: int = 3,
        op_thresh: int = 2,
        max_iter: int = 3,
    ):
=======
    def __init__(self, parse: bool = True, rerank_model: PathLike = None,
                 asp_thresh: int = 3, op_thresh: int = 2, max_iter: int = 3, parser='spacy',
                 spacy_model='en_core_web_sm'):

>>>>>>> 1cf54bdd
        self.acquire_lexicon = AcquireTerms(asp_thresh, op_thresh, max_iter)
        self.parser_name = parser

        if parse:
<<<<<<< HEAD
            from nlp_architect.pipelines.spacy_bist import SpacyBISTParser

            self.parser = SpacyBISTParser()
=======
            if parser == 'bist':
                from nlp_architect.pipelines.spacy_bist import SpacyBISTParser
                self.parser = SpacyBISTParser(spacy_model=spacy_model)
            elif parser == 'spacy':
                from nlp_architect.utils.text import SpacyInstance
                disable = ["merge_noun_chunks", "ner", "entity_linker",
                           "textcat", "entity_ruler", "sentencizer", "merge_entities"]
                self.parser = SpacyInstance(model=spacy_model, disable=disable, ptb_pos=True)
>>>>>>> 1cf54bdd
        else:
            self.parser = None

        if not rerank_model:
            print("using pre-trained reranking model")
            rerank_model = _download_pretrained_rerank_model(RERANK_MODEL_DEFAULT_PATH)

        download_unzip(*EMBEDDING_URL, EMBEDDING_PATH, license_msg="Glove word embeddings.")
        self.rerank = RerankTerms(
            vector_cache=True, rerank_model=rerank_model, emb_model_path=EMBEDDING_PATH
        )

<<<<<<< HEAD
    def run(
        self,
        data: Union[str, PathLike] = None,
        parsed_data: Union[str, PathLike] = None,
        out_dir: Union[str, PathLike] = TRAIN_OUT,
    ):

=======
    def run(self, data: Union[str, PathLike] = None, parsed_data: Union[str, PathLike] = None,
            out_dir: Union[str, PathLike] = TRAIN_OUT):
>>>>>>> 1cf54bdd
        if not parsed_data:
            if not self.parser:
                raise RuntimeError("Parser not initialized (try parse=True at init)")
            parsed_dir = Path(out_dir) / "parsed" / Path(data).stem
            parsed_data = self.parse_data(data, parsed_dir)
        generated_aspect_lex = self.acquire_lexicon.acquire_lexicons(parsed_data)
        _write_aspect_lex(parsed_data, generated_aspect_lex, LEXICONS_OUT)
<<<<<<< HEAD

        generated_opinion_lex_reranked = self.rerank.predict(
            AcquireTerms.acquired_opinion_terms_path, AcquireTerms.generic_opinion_lex_path
        )
=======
        generated_opinion_lex_reranked = \
            self.rerank.predict(AcquireTerms.acquired_opinion_terms_path,
                                AcquireTerms.generic_opinion_lex_path)
>>>>>>> 1cf54bdd
        _write_opinion_lex(parsed_data, generated_opinion_lex_reranked, LEXICONS_OUT)
        return generated_opinion_lex_reranked, generated_aspect_lex

    def parse_data(self, data: PathLike or PosixPath, out_dir: Union[str, PathLike]):
        if out_dir:
            Path(out_dir).mkdir(parents=True, exist_ok=True)
        if self.parser_name == 'bist':
            _, data_size = parse_docs_bist(self.parser, data, out_dir=out_dir)
        elif self.parser_name == 'spacy':
            parsed_docs = parse_docs(self.parser, data, out_dir=out_dir)
            data_size = sum(len(doc.sentences) for doc in parsed_docs)
        if data_size < 1000:
<<<<<<< HEAD
            raise ValueError(
                "The data contains only {0} sentences. A minimum of 1000 "
                "sentences is required for training.".format(data_size)
            )
        return parsed_dir
=======
            raise ValueError('The data contains only {0} sentences. A minimum of 1000 '
                             'sentences is required for training.'.format(data_size))
        return out_dir
>>>>>>> 1cf54bdd
<|MERGE_RESOLUTION|>--- conflicted
+++ resolved
@@ -20,17 +20,8 @@
 from nlp_architect.models.absa import TRAIN_OUT, LEXICONS_OUT
 from nlp_architect.models.absa.train.acquire_terms import AcquireTerms
 from nlp_architect.models.absa.train.rerank_terms import RerankTerms
-<<<<<<< HEAD
-from nlp_architect.models.absa.utils import (
-    parse_docs,
-    _download_pretrained_rerank_model,
-    _write_aspect_lex,
-    _write_opinion_lex,
-)
-=======
 from nlp_architect.models.absa.utils import parse_docs, parse_docs_bist,\
     _download_pretrained_rerank_model, _write_aspect_lex, _write_opinion_lex
->>>>>>> 1cf54bdd
 from nlp_architect.utils.io import download_unzip
 
 EMBEDDING_URL = "http://nlp.stanford.edu/data", "glove.840B.300d.zip"
@@ -39,30 +30,14 @@
 
 
 class TrainSentiment:
-<<<<<<< HEAD
-    def __init__(
-        self,
-        parse: bool = True,
-        rerank_model: PathLike = None,
-        asp_thresh: int = 3,
-        op_thresh: int = 2,
-        max_iter: int = 3,
-    ):
-=======
     def __init__(self, parse: bool = True, rerank_model: PathLike = None,
                  asp_thresh: int = 3, op_thresh: int = 2, max_iter: int = 3, parser='spacy',
                  spacy_model='en_core_web_sm'):
 
->>>>>>> 1cf54bdd
         self.acquire_lexicon = AcquireTerms(asp_thresh, op_thresh, max_iter)
         self.parser_name = parser
 
         if parse:
-<<<<<<< HEAD
-            from nlp_architect.pipelines.spacy_bist import SpacyBISTParser
-
-            self.parser = SpacyBISTParser()
-=======
             if parser == 'bist':
                 from nlp_architect.pipelines.spacy_bist import SpacyBISTParser
                 self.parser = SpacyBISTParser(spacy_model=spacy_model)
@@ -71,7 +46,6 @@
                 disable = ["merge_noun_chunks", "ner", "entity_linker",
                            "textcat", "entity_ruler", "sentencizer", "merge_entities"]
                 self.parser = SpacyInstance(model=spacy_model, disable=disable, ptb_pos=True)
->>>>>>> 1cf54bdd
         else:
             self.parser = None
 
@@ -84,18 +58,8 @@
             vector_cache=True, rerank_model=rerank_model, emb_model_path=EMBEDDING_PATH
         )
 
-<<<<<<< HEAD
-    def run(
-        self,
-        data: Union[str, PathLike] = None,
-        parsed_data: Union[str, PathLike] = None,
-        out_dir: Union[str, PathLike] = TRAIN_OUT,
-    ):
-
-=======
     def run(self, data: Union[str, PathLike] = None, parsed_data: Union[str, PathLike] = None,
             out_dir: Union[str, PathLike] = TRAIN_OUT):
->>>>>>> 1cf54bdd
         if not parsed_data:
             if not self.parser:
                 raise RuntimeError("Parser not initialized (try parse=True at init)")
@@ -103,16 +67,9 @@
             parsed_data = self.parse_data(data, parsed_dir)
         generated_aspect_lex = self.acquire_lexicon.acquire_lexicons(parsed_data)
         _write_aspect_lex(parsed_data, generated_aspect_lex, LEXICONS_OUT)
-<<<<<<< HEAD
-
-        generated_opinion_lex_reranked = self.rerank.predict(
-            AcquireTerms.acquired_opinion_terms_path, AcquireTerms.generic_opinion_lex_path
-        )
-=======
         generated_opinion_lex_reranked = \
             self.rerank.predict(AcquireTerms.acquired_opinion_terms_path,
                                 AcquireTerms.generic_opinion_lex_path)
->>>>>>> 1cf54bdd
         _write_opinion_lex(parsed_data, generated_opinion_lex_reranked, LEXICONS_OUT)
         return generated_opinion_lex_reranked, generated_aspect_lex
 
@@ -125,14 +82,6 @@
             parsed_docs = parse_docs(self.parser, data, out_dir=out_dir)
             data_size = sum(len(doc.sentences) for doc in parsed_docs)
         if data_size < 1000:
-<<<<<<< HEAD
-            raise ValueError(
-                "The data contains only {0} sentences. A minimum of 1000 "
-                "sentences is required for training.".format(data_size)
-            )
-        return parsed_dir
-=======
             raise ValueError('The data contains only {0} sentences. A minimum of 1000 '
                              'sentences is required for training.'.format(data_size))
-        return out_dir
->>>>>>> 1cf54bdd
+        return out_dir
# ******************************************************************************
# Copyright 2017-2018 Intel Corporation
#
# Licensed under the Apache License, Version 2.0 (the "License");
# you may not use this file except in compliance with the License.
# You may obtain a copy of the License at
#
#     http://www.apache.org/licenses/LICENSE-2.0
#
# Unless required by applicable law or agreed to in writing, software
# distributed under the License is distributed on an "AS IS" BASIS,
# WITHOUT WARRANTIES OR CONDITIONS OF ANY KIND, either express or implied.
# See the License for the specific language governing permissions and
# limitations under the License.
# ******************************************************************************
import math
from os import PathLike
from pathlib import Path
from typing import Union

from nlp_architect.common.core_nlp_doc import CoreNLPDoc
from nlp_architect.models.absa import INFERENCE_OUT
<<<<<<< HEAD
from nlp_architect.models.absa.inference.data_types import (
    Term,
    TermType,
    Polarity,
    SentimentDoc,
    SentimentSentence,
    LexiconElement,
)
from nlp_architect.models.absa.utils import (
    _read_lexicon_from_csv,
    load_opinion_lex,
    _load_aspect_lexicon,
)
=======
from nlp_architect.models.absa.inference.data_types import Term, TermType, Polarity, SentimentDoc,\
    SentimentSentence, LexiconElement
from nlp_architect.models.absa.utils import _read_lexicon_from_csv, load_opinion_lex, \
    _load_aspect_lexicon, parse_docs, _load_parsed_docs_from_dir
from types import GeneratorType
from tqdm import tqdm
>>>>>>> 1cf54bdd

INTENSIFIER_FACTOR = 0.3
VERB_POS = {"VB", "VBD", "VBG", "VBN", "VBP", "VBZ"}


class SentimentInference:
    """Main class for sentiment inference execution.

    Attributes:
        opinion_lex: Opinion lexicon as outputted by TrainSentiment module.
        aspect_lex: Aspect lexicon as outputted by TrainSentiment module.
        intensifier_lex (dict): Pre-defined intensifier lexicon.
        negation_lex (dict): Pre-defined negation lexicon.
    """

<<<<<<< HEAD
    def __init__(
        self,
        aspect_lex: Union[str, PathLike],
        opinion_lex: Union[str, PathLike, dict],
        parse: bool = True,
    ):
=======
    def __init__(self, aspect_lex: Union[str, PathLike], opinion_lex: Union[str, PathLike, dict],
                 parse: bool = True, parser='spacy', spacy_model='en_core_web_sm'):
>>>>>>> 1cf54bdd
        """Inits SentimentInference with given aspect and opinion lexicons."""
        INFERENCE_OUT.mkdir(parents=True, exist_ok=True)
        self.opinion_lex = (
            opinion_lex if type(opinion_lex) is dict else load_opinion_lex(Path(opinion_lex))
        )
        self.aspect_lex = _load_aspect_lexicon(Path(aspect_lex))
        self.intensifier_lex = _read_lexicon_from_csv("IntensifiersLex.csv")
        self.negation_lex = _read_lexicon_from_csv("NegationSentLex.csv")

        if parse:
<<<<<<< HEAD
            from nlp_architect.pipelines.spacy_bist import SpacyBISTParser

            self.parser = SpacyBISTParser(spacy_model="en")
=======
            if parser == 'bist':
                from nlp_architect.pipelines.spacy_bist import SpacyBISTParser
                self.parser = SpacyBISTParser(spacy_model=spacy_model)
            elif parser == 'spacy':
                from nlp_architect.utils.text import SpacyInstance
                disable = ["merge_noun_chunks", "ner", "entity_linker",
                           "textcat", "entity_ruler", "sentencizer", "merge_entities"]
                self.parser = SpacyInstance(model=spacy_model, disable=disable, ptb_pos=True,
                                            n_jobs=1)
>>>>>>> 1cf54bdd
        else:
            self.parser = None

    def run(self, doc: str = None, parsed_doc: CoreNLPDoc = None) -> SentimentDoc:
        """Run SentimentInference on a single document.

        Returns:
            The sentiment annotated document, which contains the detected events per sentence.
        """
        if not parsed_doc:
            if not self.parser:
                raise RuntimeError("Parser not initialized (try parse=True at init)")
            parsed_doc = self.parser.parse([doc])[0]

        sentiment_doc = None
        for sentence in parsed_doc.sentences:
            events = []
            scores = []
            for aspect_row in self.aspect_lex:
                _, asp_events = self._extract_event(aspect_row, sentence)
                for asp_event in asp_events:
                    events.append(asp_event)
                    scores += [term.score for term in asp_event if term.type == TermType.ASPECT]

            if events:
                if not sentiment_doc:
                    sentiment_doc = SentimentDoc(parsed_doc.doc_text)
                sentiment_doc.sentences.append(
                    SentimentSentence(
                        sentence[0]["start"],
                        sentence[-1]["start"] + sentence[-1]["len"] - 1,
                        events,
                    )
                )
        return sentiment_doc

    def run_multiple(self, docs, data_name=None,
                     out_base_dir: Union[str, PathLike] = INFERENCE_OUT):
        """
            docs: Iterable of strings or path to directory or txt/csv file containing documents
            data_name (optional): Used for parsed files directory name.
        """
        if self.parser == 'bist':
            raise NotImplementedError("BIST multithreading not implemented.")
        if data_name:
            dir_name = data_name
        elif isinstance(docs, (list, GeneratorType)):
            dir_name = 'unnamed_data'
        else:
            dir_name = Path(docs).stem
        out_dir = Path(out_base_dir) / 'parsed' / dir_name
        out_dir.mkdir(parents=True, exist_ok=True)
        parse_docs(self.parser, docs, out_dir=out_dir)

        sentiment_docs = {}
        for parsed_doc in tqdm(_load_parsed_docs_from_dir(out_dir).values()):
            sentiment_doc = self.run(parsed_doc=parsed_doc)
            sentiment_docs[parsed_doc.doc_text] = sentiment_doc
        return sentiment_docs

    def _extract_intensifier_terms(self, toks, sentiment_index, polarity, sentence):
        """Extract intensifier events from sentence."""
        count = 0
        terms = []
        for intens_i, intens in [(i, x) for i, x in enumerate(toks) if x in self.intensifier_lex]:
            if math.fabs(sentiment_index - intens_i) == 1:
                score = self.intensifier_lex[intens].score
                terms.append(
                    Term(
                        intens,
                        TermType.INTENSIFIER,
                        polarity,
                        score,
                        sentence[intens_i]["start"],
                        sentence[intens_i]["len"],
                    )
                )
                count += abs(score + float(INTENSIFIER_FACTOR))
        return count if count != 0 else 1, terms

    def _extract_neg_terms(self, toks: list, op_i: int, sentence: list) -> tuple:
        """Extract negation terms from sentence.

        Args:
            toks: Sentence text broken down to tokens (words).
            op_i: Index of opinion term in sentence.
            sentence: parsed sentence

        Returns:
            List of negation terms and its aggregated sign (positive or negative).
        """
        sign = 1
        terms = []
        gov_op_i = sentence[op_i]["gov"]
        dep_op_indices = [sentence.index(x) for x in sentence if x["gov"] == op_i]
        for neg_i, negation in [(i, x) for i, x in enumerate(toks) if x in self.negation_lex]:
            position = self.negation_lex[negation].position
            dist = op_i - neg_i
            before = position == "before" and (dist == 1 or neg_i in dep_op_indices)
            after = position == "after" and (dist == -1 or neg_i == gov_op_i)
            both = position == "both" and dist in (1, -1)
            if before or after or both:
                terms.append(
                    Term(
                        negation,
                        TermType.NEGATION,
                        Polarity.NEG,
                        self.negation_lex[negation].score,
                        sentence[toks.index(negation)]["start"],
                        sentence[toks.index(negation)]["len"],
                    )
                )
                sign *= self.negation_lex[negation].score
        return terms, sign

    def _extract_event(self, aspect_row: LexiconElement, parsed_sentence: list) -> tuple:
        """Extract opinion and aspect terms from sentence."""
        event = []
        sent_aspect_pair = None
        real_aspect_indices = _consolidate_aspects(aspect_row.term, parsed_sentence)
        aspect_key = aspect_row.term[0]
        for aspect_index_range in real_aspect_indices:
            for word_index in aspect_index_range:
                sent_aspect_pair, event = self._detect_opinion_aspect_events(
                    word_index, parsed_sentence, aspect_key, aspect_index_range
                )
                if sent_aspect_pair:
                    break
        return sent_aspect_pair, event

    @staticmethod
    def _modify_for_multiple_word(cur_tkn, parsed_sentence, index_range):
        """Modify multiple-word aspect tkn length and start index.

        Args:
            index_range: The index range of the multi-word aspect.
        Returns:
            The modified aspect token.
        """
        if len(index_range) >= 2:
            cur_tkn["start"] = parsed_sentence[index_range[0]]["start"]
            cur_tkn["len"] = len(parsed_sentence[index_range[0]]["text"])
            for i in index_range[1:]:
                cur_tkn["len"] = int(cur_tkn["len"]) + len(parsed_sentence[i]["text"]) + 1
        return cur_tkn

    def _detect_opinion_aspect_events(self, aspect_index, parsed_sent, aspect_key, index_range):
        """Extract opinion-aspect events from sentence.

        Args:
            aspect_index: index of aspect in sentence.
            parsed_sent: current sentence parse tree.
            aspect_key: main aspect term serves as key in aspect dict.
            index_range: The index range of the multi word aspect.

        Returns:
            List of aspect sentiment pair, and list of events extracted.
        """
        all_pairs, events = [], []
        sentence_text_list = [x["text"] for x in parsed_sent]
        sentence_text = " ".join(sentence_text_list)
        for tok_i, tok in enumerate(parsed_sent):
            aspect_op_pair = []
            terms = []
            gov_i = tok["gov"]
            gov = parsed_sent[gov_i]
            gov_text = gov["text"]
            tok_text = tok["text"]

            # 1st order rules
            # Is cur_tkn an aspect and gov an opinion?
            if tok_i == aspect_index:
                if gov_text.lower() in self.opinion_lex:
                    aspect_op_pair.append(
                        (self._modify_for_multiple_word(tok, parsed_sent, index_range), gov)
                    )

            # Is gov an aspect and cur_tkn an opinion?
            if gov_i == aspect_index and tok_text.lower() in self.opinion_lex:
                aspect_op_pair.append(
                    (self._modify_for_multiple_word(gov, parsed_sent, index_range), tok)
                )

            # If not found, try 2nd order rules
            if not aspect_op_pair and tok_i == aspect_index:
                # 2nd order rule #1
                for op_t in parsed_sent:
                    if op_t["gov"] == gov_i and op_t["text"].lower() in self.opinion_lex:
                        aspect_op_pair.append(
                            (self._modify_for_multiple_word(tok, parsed_sent, index_range), op_t)
                        )

                # 2nd order rule #2
                gov_gov = parsed_sent[parsed_sent[gov_i]["gov"]]
                if gov_gov["text"].lower() in self.opinion_lex:
                    aspect_op_pair.append(
                        (self._modify_for_multiple_word(tok, parsed_sent, index_range), gov_gov)
                    )

            # if aspect_tok found
            for aspect, opinion in aspect_op_pair:
                op_tok_i = parsed_sent.index(opinion)
                score = self.opinion_lex[opinion["text"].lower()].score
                neg_terms, sign = self._extract_neg_terms(sentence_text_list, op_tok_i, parsed_sent)
                polarity = Polarity.POS if score * sign > 0 else Polarity.NEG
                intensifier_score, intensifier_terms = self._extract_intensifier_terms(
                    sentence_text_list, op_tok_i, polarity, parsed_sent
                )
                over_all_score = score * sign * intensifier_score
                terms.append(
                    Term(
                        aspect_key,
                        TermType.ASPECT,
                        polarity,
                        over_all_score,
                        aspect["start"],
                        aspect["len"],
                    )
                )
                terms.append(
                    Term(
                        opinion["text"],
                        TermType.OPINION,
                        polarity,
                        over_all_score,
                        opinion["start"],
                        opinion["len"],
                    )
                )
                if len(neg_terms) > 0:
                    terms = terms + neg_terms
                if len(intensifier_terms) > 0:
                    terms = terms + intensifier_terms
                all_pairs.append(
                    [aspect_key, opinion["text"], over_all_score, polarity, sentence_text]
                )
                events.append(terms)
        return all_pairs, events


def _sentence_contains_after(sentence, index, phrase):
    """Returns sentence contains phrase after given index."""
    for i in range(len(phrase)):
        if len(sentence) <= index + i or phrase[i].lower() not in {
            sentence[index + i][field].lower() for field in ("text", "lemma")
        }:
            return False
    return True


def _consolidate_aspects(aspect_row, sentence):
    """Returns consolidated indices of aspect terms in sentence.

    Args:
        aspect_row: List of aspect terms which belong to the same aspect-group.
    """
    indices = []
    aspect_phrases: list = sorted(
        [phrase.split(" ") for phrase in aspect_row], key=len, reverse=True
    )
    appeared = set()
    for tok_i in range(len(sentence)):
        for aspect_phrase in aspect_phrases:
            if _sentence_contains_after(sentence, tok_i, aspect_phrase):
                span = range(tok_i, tok_i + len(aspect_phrase))
                if not appeared & set(span):
                    appeared |= set(span)
                    indices.append(list(span))
    return indices<|MERGE_RESOLUTION|>--- conflicted
+++ resolved
@@ -20,28 +20,12 @@
 
 from nlp_architect.common.core_nlp_doc import CoreNLPDoc
 from nlp_architect.models.absa import INFERENCE_OUT
-<<<<<<< HEAD
-from nlp_architect.models.absa.inference.data_types import (
-    Term,
-    TermType,
-    Polarity,
-    SentimentDoc,
-    SentimentSentence,
-    LexiconElement,
-)
-from nlp_architect.models.absa.utils import (
-    _read_lexicon_from_csv,
-    load_opinion_lex,
-    _load_aspect_lexicon,
-)
-=======
 from nlp_architect.models.absa.inference.data_types import Term, TermType, Polarity, SentimentDoc,\
     SentimentSentence, LexiconElement
 from nlp_architect.models.absa.utils import _read_lexicon_from_csv, load_opinion_lex, \
     _load_aspect_lexicon, parse_docs, _load_parsed_docs_from_dir
 from types import GeneratorType
 from tqdm import tqdm
->>>>>>> 1cf54bdd
 
 INTENSIFIER_FACTOR = 0.3
 VERB_POS = {"VB", "VBD", "VBG", "VBN", "VBP", "VBZ"}
@@ -57,17 +41,8 @@
         negation_lex (dict): Pre-defined negation lexicon.
     """
 
-<<<<<<< HEAD
-    def __init__(
-        self,
-        aspect_lex: Union[str, PathLike],
-        opinion_lex: Union[str, PathLike, dict],
-        parse: bool = True,
-    ):
-=======
     def __init__(self, aspect_lex: Union[str, PathLike], opinion_lex: Union[str, PathLike, dict],
                  parse: bool = True, parser='spacy', spacy_model='en_core_web_sm'):
->>>>>>> 1cf54bdd
         """Inits SentimentInference with given aspect and opinion lexicons."""
         INFERENCE_OUT.mkdir(parents=True, exist_ok=True)
         self.opinion_lex = (
@@ -78,11 +53,6 @@
         self.negation_lex = _read_lexicon_from_csv("NegationSentLex.csv")
 
         if parse:
-<<<<<<< HEAD
-            from nlp_architect.pipelines.spacy_bist import SpacyBISTParser
-
-            self.parser = SpacyBISTParser(spacy_model="en")
-=======
             if parser == 'bist':
                 from nlp_architect.pipelines.spacy_bist import SpacyBISTParser
                 self.parser = SpacyBISTParser(spacy_model=spacy_model)
@@ -92,7 +62,6 @@
                            "textcat", "entity_ruler", "sentencizer", "merge_entities"]
                 self.parser = SpacyInstance(model=spacy_model, disable=disable, ptb_pos=True,
                                             n_jobs=1)
->>>>>>> 1cf54bdd
         else:
             self.parser = None
 

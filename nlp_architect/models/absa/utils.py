# ******************************************************************************
# Copyright 2017-2018 Intel Corporation
#
# Licensed under the Apache License, Version 2.0 (the "License");
# you may not use this file except in compliance with the License.
# You may obtain a copy of the License at
#
#     http://www.apache.org/licenses/LICENSE-2.0
#
# Unless required by applicable law or agreed to in writing, software
# distributed under the License is distributed on an "AS IS" BASIS,
# WITHOUT WARRANTIES OR CONDITIONS OF ANY KIND, either express or implied.
# See the License for the specific language governing permissions and
# limitations under the License.
# ******************************************************************************
import csv
import json
import sys
from os import walk, path, makedirs, PathLike, listdir
from os.path import join, isfile, isdir
from pathlib import Path
from typing import Union
from tqdm import tqdm
import numpy as np

from nlp_architect.common.core_nlp_doc import CoreNLPDoc
from nlp_architect.models.absa import INFERENCE_LEXICONS
from nlp_architect.models.absa.inference.data_types import LexiconElement, Polarity
from nlp_architect.models.absa.train.data_types import OpinionTerm
from nlp_architect.pipelines.spacy_bist import SpacyBISTParser
from nlp_architect.utils.io import download_unlicensed_file, line_count
from types import GeneratorType


def _download_pretrained_rerank_model(rerank_model_full_path):
    rerank_model_dir = path.dirname(rerank_model_full_path)
    if not path.isfile(rerank_model_full_path):
        makedirs(rerank_model_dir, exist_ok=True)
        print("dowloading pre-trained reranking model..")
        download_unlicensed_file(
            "https://d2zs9tzlek599f.cloudfront.net/models/" "absa/",
            "rerank_model.h5",
            rerank_model_full_path,
        )
    return rerank_model_full_path


def _walk_directory(directory: Union[str, PathLike], yield_fname=True):
    """Iterates a directory's text files and their contents."""
    for dir_path, _, filenames in walk(directory):
        for filename in filenames:
            file_path = join(dir_path, filename)
            if isfile(file_path) and not filename.startswith("."):
                with open(file_path, encoding="utf-8") as file:
                    doc_text = file.read()
                    if yield_fname:
                        yield filename, doc_text
                    else:
                        yield doc_text


<<<<<<< HEAD
def parse_docs(
    parser: SpacyBISTParser,
    docs: Union[str, PathLike],
    out_dir: Union[str, PathLike] = None,
    show_tok=True,
    show_doc=True,
):
=======
def parse_docs(parser, docs: Union[str, PathLike], out_dir: Union[str, PathLike] = None,
               show_tok=True, show_doc=True):
    if isinstance(docs, (list, GeneratorType)):
        doc_stream = (doc for doc in docs)
    elif isdir(docs):
        doc_stream = _walk_directory(docs)
    elif str(docs).endswith('.txt'):
        doc_stream = txt_line_generator(docs)
    elif str(docs).endswith('.csv'):
        doc_stream = csv_line_iterator(docs)
    else:
        raise ValueError("Invalid data format. Please input a list of strings,"
                         "a directory of txt files or a multi-line csv/txt file.")
    return parser.parse(doc_stream, out_dir)


def txt_line_generator(txt_file):
    with open(txt_file, encoding='utf-8') as f:
        for line in f:
            line_s = line.strip('\n')
            if line_s:
                yield line_s


def csv_line_iterator(csv_file):
    with open(csv_file, newline='', encoding="utf-8") as f:
        reader = csv.reader(f, delimiter=',', quotechar='|')
        for row in reader:
            if row:
                yield row[0]


def parse_docs_bist(parser, docs: Union[str, PathLike], out_dir: Union[str, PathLike] = None,
                    show_tok=True, show_doc=True):
>>>>>>> 1cf54bdd
    """Parse raw documents in the form of text files in a directory or lines in a text file.

    Args:
        parser
        docs (str or PathLike)
        out_dir (str or PathLike): If specified, the output will also be written to this path.
        show_tok (bool, optional): Specifies whether to include token text in output.
        show_doc (bool, optional): Specifies whether to include document text in output.

    Returns:
        (list of CoreNLPDoc)
    """
    if out_dir:
        Path(out_dir).mkdir(parents=True, exist_ok=True)

    params = parser, Path(docs), out_dir, show_tok, show_doc
    parsed_docs = list(parse_dir(*params) if isdir(docs) else parse_txt(*params))
    total_parsed = np.sum([len(doc) for doc in parsed_docs])
    return parsed_docs, total_parsed


def parse_txt(
    parser: SpacyBISTParser,
    txt_path: Union[str, PathLike],
    out_dir: Union[str, PathLike] = None,
    show_tok=True,
    show_doc=True,
):
    """Parse raw documents in the form of lines in a text file.

    Args:
        parser (SpacyBISTParser)
        txt_path (str or PathLike)
        out_dir (str or PathLike): If specified, the output will also be written to this path.
        show_tok (bool, optional): Specifies whether to include token text in output.
        show_doc (bool, optional): Specifies whether to include document text in output.

    Yields:
        CoreNLPDoc: the annotated document.
    """
    with open(txt_path, encoding="utf-8") as f:
        if out_dir:
            print("Writing parsed documents to {}".format(out_dir))
        for i, doc_text in enumerate(tqdm(f, total=line_count(txt_path), file=sys.stdout)):
            parsed_doc = parser.parse(doc_text.rstrip("\n"), show_tok, show_doc)

            if out_dir:
                out_path = Path(out_dir) / (str(i + 1) + ".json")
                with open(out_path, "w", encoding="utf-8") as doc_file:
                    doc_file.write(parsed_doc.pretty_json())
            yield parsed_doc


def parse_dir(
    parser,
    input_dir: Union[str, PathLike],
    out_dir: Union[str, PathLike] = None,
    show_tok=True,
    show_doc=True,
):
    """Parse a directory of raw text documents, one by one.

    Args:
        parser (SpacyBISTParser)
        input_dir (str or PathLike)
        out_dir (str or PathLike): If specified, the output will also be written to this path.
        show_tok (bool, optional): Specifies whether to include token text in output.
        show_doc (bool, optional): Specifies whether to include document text in output.

    Yields:
        CoreNLPDoc: the annotated document.
    """
    if out_dir:
        print("Writing parsed documents to {}".format(out_dir))
    for filename, file_contents in tqdm(list(_walk_directory(input_dir)), file=sys.stdout):
        parsed_doc = parser.parse(file_contents, show_tok, show_doc)

        if out_dir:
            out_path = Path(out_dir) / (filename + ".json")
            with open(out_path, "w", encoding="utf-8") as file:
                file.write(parsed_doc.pretty_json())
        yield parsed_doc


def _read_lexicon_from_csv(lexicon_path: Union[str, PathLike]) -> dict:
    """Read a lexicon from a CSV file.

    Returns:
        Dictionary of LexiconElements, each LexiconElement presents a row.
    """
    lexicon = {}
    with open(INFERENCE_LEXICONS / lexicon_path, newline="", encoding="utf-8") as csv_file:
        reader = csv.reader(csv_file, delimiter=",", quotechar="|")
        for row in reader:
            try:
                lexicon[row[0]] = LexiconElement(
                    term=row[0], score=row[1], polarity=None, is_acquired=None, position=row[2]
                )
            except Exception:
                lexicon[row[0]] = LexiconElement(
                    term=row[0], score=row[1], polarity=None, is_acquired=None, position=None
                )
    return lexicon


def load_opinion_lex(file_name: Union[str, PathLike]) -> dict:
    """Read opinion lexicon from CSV file.

    Returns:
        Dictionary of LexiconElements, each LexiconElement presents a row.
    """
    lexicon = {}
    with open(file_name, newline="", encoding="utf-8") as csvfile:
        reader = csv.reader(csvfile, delimiter=",", quotechar="|")
        next(reader)
        for row in reader:
            term, score, polarity, is_acquired = row[0], row[1], row[2], row[3]
            score = float(score)
            # ignore terms with low score
            if score >= 0.5 and polarity in (Polarity.POS.value, Polarity.NEG.value):
                lexicon[term] = LexiconElement(
                    term.lower(),
                    score if polarity == Polarity.POS.value else -score,
                    polarity,
                    is_acquired,
                )
    return lexicon


def _load_aspect_lexicon(file_name: Union[str, PathLike]):
    """Read aspect lexicon from CSV file.

    Returns: Dictionary of LexiconElements, each LexiconElement presents a row.
    """
    lexicon = []
    with open(file_name, newline="", encoding="utf-8-sig") as csv_file:
        reader = csv.reader(csv_file, delimiter=",", quotechar="|")
        next(reader)
        for row in reader:
            lexicon.append(LexiconElement(row))
    return lexicon


def _load_parsed_docs_from_dir(directory: Union[str, PathLike]):
    """Read all file in directory.

    Args:
        directory (PathLike): path
    """
    res = {}
    for file_name in listdir(directory):
        if file_name.endswith(".txt") or file_name.endswith(".json"):
            with open(Path(directory) / file_name, encoding="utf-8") as f:
                content = f.read()
                res[file_name] = json.loads(content, object_hook=CoreNLPDoc.decoder)
    return res


def _write_table(table: list, filename: Union[str, PathLike]):
    """Write table as csv to file system.

    Args:
        table (list): table to be printed, as list of lists
        filename (str or Pathlike): file name
    """
    with open(filename, "w", newline="", encoding="utf-8") as f:
        writer = csv.writer(f, delimiter=",")
        for row in table:
            writer.writerow(row)


def _write_final_opinion_lex(dictionary: list, file_name: Union[str, PathLike]):
    """Write generated opinion lex as csv to file.

    Args:
        dictionary (list): list of filtered terms
        file_name (str): file name
    """
    candidate_terms = [["#", "CandidateTerm", "Frequency", "Polarity"]]
    term_num = 1
    for candidate_term in dictionary:
        term_row = [int(term_num)] + candidate_term.as_string_list()
        candidate_terms.append(term_row)
        term_num += 1
    _write_table(candidate_terms, file_name)


def _write_final_aspect_lex(dictionary: list, file_name: Union[str, PathLike]):
    """Write generated aspect lex as csv to file.

    Args:
        dictionary (list): list of filtered terms
        file_name (str or PathLike): file name
    """
    candidate_terms = [["Term"]]
    candidate_terms_debug = [["Frequency", "Term", "Lemma"]]
    for candidate_term in dictionary:
        term_row_debug = candidate_term.as_string_list_aspect_debug()
        term_row = candidate_term.as_string_list_aspect()
        candidate_terms_debug.append(term_row_debug)
        candidate_terms.append(term_row)
    _write_table(candidate_terms, file_name)
    _write_table(candidate_terms_debug, str(path.splitext(file_name)[0]) + "_debug.csv")


def _write_generic_sentiment_terms(dictionary: dict, file_name: Union[str, PathLike]):
    """Write generic sentiment terms as csv to file system."""
    generic_terms = [["Term", "Score", "Polarity"]]
    for generic_term in dictionary.values():
        generic_terms.append([str(generic_term), "1.0", generic_term.polarity.name])
    _write_table(generic_terms, file_name)


def _load_lex_as_list_from_csv(file_name: Union[str, PathLike]):
    """Load lexicon as list.

    Args:
        file_name (str or PathLike): input csv file name
    """
    lexicon_table = []
    with open(file_name, "r", encoding="utf-8-sig") as f:
        reader = csv.DictReader(f, skipinitialspace=True)

        if reader is None:
            print("file name is None")
            return lexicon_table

        for row in reader:
            term = row["Term"].strip()
            lexicon_table.append(term)

        return lexicon_table


def read_generic_lex_from_file(file_name: Union[str, PathLike]):
    """Read generic opinion lex for term acquisition.

    Args:
        file_name (str or PathLike): name of csv file
    """
    with open(file_name, encoding="utf-8-sig") as f:
        reader = csv.DictReader(f)
        dict_list = {}
        for row in reader:
            if row["UsedForAcquisition"] == "Y":
                key_term = row["Term"] if len(row) > 0 else ""
                terms = []
                if len(row) > 0:
                    terms = key_term.split()
                polarity = Polarity[row["Polarity"]]
                dict_list[key_term] = OpinionTerm(terms, polarity)
    return dict_list


def _read_generic_lex_for_similarity(file_name: Union[str, PathLike]):
    """Read generic opinion terms for similarity calc from csv file.

    Args:
        file_name (str or PathLike): name of csv file
    """
    with open(file_name, encoding="utf-8-sig") as f:
        reader = csv.DictReader(f)
        dict_list = {}
        for row in reader:
            if row["UsedForReranking"] == "Y":
                key_term = row["Term"] if len(row) > 0 else ""
                polarity = row["Polarity"]
                dict_list[key_term] = polarity
    return dict_list


def _write_aspect_lex(parsed_data: Union[str, PathLike], generated_aspect_lex: dict, out_dir: Path):
    parsed_docs = _load_parsed_docs_from_dir(parsed_data)
    aspect_dict = {}
    max_examples = 20
    label = "AS"
    for doc in parsed_docs.values():
        for sent_text, _ in doc.sent_iter():

            for term, lemma in generated_aspect_lex.items():
                if term in sent_text.lower():
                    _find_aspect_in_sentence(
                        term, lemma, sent_text, aspect_dict, label, max_examples, False
                    )
                if lemma != "" and lemma in sent_text.lower():
                    _find_aspect_in_sentence(
                        term, lemma, sent_text, aspect_dict, label, max_examples, True
                    )

    # write aspect lex to file
    header_row = ["Term", "Alias1", "Alias2", "Alias3"]
    for k in range(1, max_examples + 1):
        header_row.append("Example" + str(k))
    aspect_table = [header_row]

    for [term, lemma], sentences in aspect_dict.items():
        term_row = [term, lemma, "", ""]
        for sent in sentences:
            term_row.append(sent)
        aspect_table.append(term_row)

    out_dir.mkdir(parents=True, exist_ok=True)
    out_file_path = out_dir / "generated_aspect_lex.csv"
    _write_table(aspect_table, out_file_path)
    print("Aspect lexicon written to {}".format(out_file_path))


def _find_aspect_in_sentence(term, lemma, sent_text, aspect_dict, label, max_examples, found_lemma):
    search_term = term
    if found_lemma:
        search_term = lemma

    start_idx = sent_text.lower().find(search_term)
    end_idx = start_idx + len(search_term)
    if (start_idx - 1 > 0 and sent_text[start_idx - 1] == " ") and (
        end_idx < len(sent_text) and sent_text[end_idx] == " "
    ):

        sent_text_html = "".join(
            (
                sent_text[:start_idx],
                '<span class="',
                label,
                '">',
                sent_text[start_idx:end_idx],
                "</span>",
                sent_text[end_idx:],
            )
        )

        if (term, lemma) in aspect_dict:
            if len(aspect_dict[term, lemma]) < max_examples:
                aspect_dict[term, lemma].append(str(sent_text_html))
        else:
            aspect_dict[term, lemma] = [sent_text_html]


def _write_opinion_lex(parsed_data, generated_opinion_lex_reranked, out_dir):

    parsed_docs = _load_parsed_docs_from_dir(parsed_data)
    opinion_dict = {}
    max_examples = 20
    label = "OP"
    for doc in parsed_docs.values():
        for sent_text, _ in doc.sent_iter():

            for term, terms_params in generated_opinion_lex_reranked.items():
                is_acquired = terms_params[2]
                if is_acquired == "Y":
                    if term in sent_text.lower():
                        _find_opinion_in_sentence(
                            term, terms_params, sent_text, opinion_dict, label, max_examples
                        )
                else:
                    opinion_dict[term] = list(terms_params)

    # write opinion lex to file
    header_row = ["Term", "Score", "Polarity", "isAcquired"]
    for k in range(1, max_examples + 1):
        header_row.append("Example" + str(k))
    opinion_table = [header_row]

    for term, value in opinion_dict.items():
        term_row = [term, value[0], value[1], value[2]]
        for k in range(3, len(value)):
            term_row.append(value[k])
        opinion_table.append(term_row)

    out_dir.mkdir(parents=True, exist_ok=True)
    out_file_path = out_dir / "generated_opinion_lex_reranked.csv"
    _write_table(opinion_table, out_file_path)
    print("Reranked opinion lexicon written to {}".format(out_file_path))


def _find_opinion_in_sentence(term, terms_params, sent_text, opinion_dict, label, max_examples):

    start_idx = sent_text.lower().find(term)
    end_idx = start_idx + len(term)

    if (start_idx - 1 > 0 and sent_text[start_idx - 1] == " ") and (
        end_idx < len(sent_text) and sent_text[end_idx] == " "
    ):

        sent_text_html = "".join(
            (
                sent_text[:start_idx],
                '<span class="',
                label,
                '">',
                sent_text[start_idx:end_idx],
                "</span>",
                sent_text[end_idx:],
            )
        )

        if term in opinion_dict:
            if len(opinion_dict[term]) < max_examples:
                opinion_dict[term].append(str(sent_text_html))
        else:
            vals = list(terms_params)
            vals.append(str(sent_text_html))
            opinion_dict[term] = vals<|MERGE_RESOLUTION|>--- conflicted
+++ resolved
@@ -59,15 +59,6 @@
                         yield doc_text
 
 
-<<<<<<< HEAD
-def parse_docs(
-    parser: SpacyBISTParser,
-    docs: Union[str, PathLike],
-    out_dir: Union[str, PathLike] = None,
-    show_tok=True,
-    show_doc=True,
-):
-=======
 def parse_docs(parser, docs: Union[str, PathLike], out_dir: Union[str, PathLike] = None,
                show_tok=True, show_doc=True):
     if isinstance(docs, (list, GeneratorType)):
@@ -102,7 +93,6 @@
 
 def parse_docs_bist(parser, docs: Union[str, PathLike], out_dir: Union[str, PathLike] = None,
                     show_tok=True, show_doc=True):
->>>>>>> 1cf54bdd
     """Parse raw documents in the form of text files in a directory or lines in a text file.
 
     Args:

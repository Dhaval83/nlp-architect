--- conflicted
+++ resolved
@@ -153,10 +153,10 @@
                   .format(model_website, dataset_dir))
         else:
             print('Please download the model manually from {}'.format(model_website))
-<<<<<<< HEAD
-        return False
-
-
+        responded_yes = False
+    return responded_yes
+
+  
 # character vocab
 zhang_lecun_vocab = list("abcdefghijklmnopqrstuvwxyz0123456789-,;.!?:’/\|_@#$%ˆ&*˜‘+=<>()[]{}")
 vocab_hash = {b: a for a, b in enumerate(zhang_lecun_vocab)}
@@ -206,7 +206,6 @@
 
 
 def to_one_hot(txt, vocab=vocab_hash):
-
     vocab_size = len(vocab.keys())
     one_hot_vec = np.zeros((vocab_size + 1, len(txt)), dtype=np.float32)
     # run through txt and "switch on" relevant positions in one-hot vector
@@ -232,8 +231,4 @@
             balanced_df = balanced_df.append(df_sub)
         else:
             balanced_df = df_sub
-    return balanced_df
-=======
-        responded_yes = False
-    return responded_yes
->>>>>>> 0a3e3a21
+    return balanced_df
# ******************************************************************************
# Copyright 2017-2018 Intel Corporation
#
# Licensed under the Apache License, Version 2.0 (the "License");
# you may not use this file except in compliance with the License.
# You may obtain a copy of the License at
#
#     http://www.apache.org/licenses/LICENSE-2.0
#
# Unless required by applicable law or agreed to in writing, software
# distributed under the License is distributed on an "AS IS" BASIS,
# WITHOUT WARRANTIES OR CONDITIONS OF ANY KIND, either express or implied.
# See the License for the specific language governing permissions and
# limitations under the License.
# ******************************************************************************
from __future__ import print_function

import os
import pickle
import re
import subprocess
import sys
from collections import defaultdict
from functools import reduce

import numpy as np
from ngraph.util.persist import valid_path_append, fetch_file, ensure_dirs_exist
from nlp_architect.utils.generic import license_prompt


def pad_sentences(sentences, sentence_length=None, dtype=np.int32, pad_val=0.):
    lengths = [len(sent) for sent in sentences]

    nsamples = len(sentences)
    if sentence_length is None:
        sentence_length = np.max(lengths)

    X = (np.ones((nsamples, sentence_length)) * pad_val).astype(dtype=np.int32)
    for i, sent in enumerate(sentences):
        trunc = sent[-sentence_length:]

        X[i, :len(trunc)] = trunc
    return X


def pad_stories(stories, sentence_length,  max_story_length, vocab_size, dtype=np.int32,
                pad_val=0., use_time=False):
    nsamples = len(stories)

    X = (np.ones((nsamples, max_story_length, sentence_length)) * pad_val).astype(dtype=np.int32)

    for i, story in enumerate(stories):
        trunc = story[-max_story_length:]
        X[i, :len(trunc)] = trunc

        if use_time:
            for j in range(len(story)):
                X[i, j, -1] = vocab_size - max_story_length + len(story) - j
    return X


def pad_values(values,  max_story_length, dtype=np.int32, pad_val=0.):
    # for values we want an array with our same shape (first value is fine)
    # but filled in with trailing zeros
    nsamples = len(values)
    # len_sample = len(values[0][0])
    len_sample = 1  # temp hack as some questions don't have key-vals

    X = (np.ones((nsamples, max_story_length, len_sample)) * pad_val).astype(dtype=np.int32)

    for i, story in enumerate(values):
        try:
            if len(story) > 0:
                trunc = story[-max_story_length:]
                X[i, :len(trunc)] = trunc
        except:
            pass
    return X


def ex_entity_names(line, dictionary_lookup, regex_list, return_key=False):
    line = line.strip()

    # first try a direct lookup for the knowledge base as it is all that is be necessary for some
    if line in dictionary_lookup:
        e = dictionary_lookup[line]
        if return_key:
            return e, e
        else:
            return e

    for r, e in regex_list:
        try:
            if len(r.findall(line)) > 0:
                line = r.sub(e, line)
                if return_key:
                    return line, e
                else:
                    return line
        except:
            raise

    if return_key:
        return line, None
    else:
        return line


class WIKIMOVIES(object):
    """
    Load WikiMovies dataset and extract text knowledge dictionaries.

    For a particular task, the class will read both train and test files
    and combine the vocabulary.

    Arguments:
        path (str): Directory to store the dataset
    """
    def __init__(self, path='.', subset='wiki-entities', reparse=False,
                 mem_source='kb'):

        self.url = 'http://www.thespermwhale.com/jaseweston/babi'
        self.size = 11745123
        self.filename = 'movieqa.tar.gz'
        self.path = path
        self.reparse = reparse
        data_sub_path = 'movieqa/parsed_data_{}'.format(mem_source)
        data_dict_out_path = valid_path_append(self.path, data_sub_path + '_full_parse.pkl')
        data_dict_train_out_path = valid_path_append(self.path, data_sub_path + '_train.pkl')
        data_dict_test_out_path = valid_path_append(self.path, data_sub_path + '_test.pkl')
        infer_elems_out_path = valid_path_append(self.path, data_sub_path + '_infer_elems.pkl')

        # First try reading from the prevsiously parsed data
        if os.path.exists(data_dict_out_path) and not self.reparse:
            print('Extracting pre-parsed data from ', data_dict_out_path)
            self.data_dict = pickle.load(open(data_dict_out_path, "rb"))
            self.story_length = self.data_dict['info']['story_length']
            self.memory_size = self.data_dict['info']['memory_size']
            self.vocab_size = self.data_dict['info']['vocab_size']

            inference_elems = pickle.load(open(infer_elems_out_path, 'rb'))
            self.full_rev_entity_dict = inference_elems['rev_entity_dict']
            self.full_entity_dict = inference_elems['entity_dict']
            self.knowledge_dict = inference_elems['knowledge_dict']
            self.re_list = inference_elems['regex_list']
            self.word_to_index = inference_elems['word_index']
            self.index_to_word = inference_elems['index_to_word']

        else:
            if not os.path.exists(data_dict_train_out_path) or self.reparse:
                print('Preparing WikiMovies dataset or extracting from %s' % path)
                self.entity_file, self.kb_file, self.train_file, self.test_file = \
                    self.load_data(path, subset=subset)
                print('Creating Entity Dictionary')
                self.full_entity_dict, self.full_rev_entity_dict, self.re_list = \
                    self.create_entity_dict()
                print('Creating knowledge base information')
                if mem_source == 'text':
                    print('Creating knowledge base information from text')
                    self.knowledge_dict = self.parse_text_window()
                else:
                    print('Creating knowledge base information from kb')
                    self.knowledge_dict = self.parse_kb(self.full_rev_entity_dict)

                print('Parsing files')
                self.train_parsed = WIKIMOVIES.parse_wikimovies(self.train_file,
                                                                self.full_rev_entity_dict,
                                                                self.knowledge_dict, self.re_list)
                self.test_parsed = WIKIMOVIES.parse_wikimovies(self.test_file,
                                                               self.full_rev_entity_dict,
                                                               self.knowledge_dict, self.re_list)

                print('Writing to ', data_dict_train_out_path)
                with open(data_dict_train_out_path, 'wb') as f:
                    pickle.dump(self.train_parsed, f)

                with open(data_dict_test_out_path, 'wb') as f:
                    pickle.dump(self.test_parsed, f)

                # Save items needed for inference
                save_elems = {'rev_entity_dict': self.full_rev_entity_dict,
                              'entity_dict': self.full_entity_dict,
                              'knowledge_dict': self.knowledge_dict,
                              'regex_list': self.re_list
                              }
                with open(infer_elems_out_path, 'wb') as f:
                    pickle.dump(save_elems, f)

            else:
                self.data_dict = {}
                self.test_parsed = pickle.load(open(data_dict_test_out_path, 'rb'))
                self.train_parsed = pickle.load(open(data_dict_train_out_path, 'rb'))

            print('Computing Stats')
            self.compute_statistics(self.train_parsed, self.test_parsed)

            print('Vectorizing')
            self.test = self.vectorize_stories(self.test_parsed)
            print('done test')
            self.train = self.vectorize_stories(self.train_parsed)
            print('done train')

            self.story_length = self.story_maxlen
            self.memory_size = self.max_storylen
            self.query_length = self.query_maxlen

            self.data_dict['train'] = {'keys': {'data': self.train[0],
                                                'axes': ('batch', 'memory_axis', 'sentence_axis')},
                                       'values': {'data': self.train[1],
                                                  'axes': ('batch', 'memory_axis', 1)},
                                       'query': {'data': self.train[2],
                                                 'axes': ('batch', 'sentence_axis')},
                                       'answer': {'data': self.train[3],
                                                  'axes': ('batch', 'vocab_axis')}
                                       }

            self.data_dict['test'] = {'keys': {'data': self.test[0],
                                               'axes': ('batch', 'memory_axis', 'sentence_axis')},
                                      'values': {'data': self.test[1],
                                                 'axes': ('batch', 'memory_axis', 1)},
                                      'query': {'data': self.test[2],
                                                'axes': ('batch', 'sentence_axis')},
                                      'answer': {'data': self.test[3],
                                                 'axes': ('batch', 'vocab_axis')}
                                      }

            self.data_dict['info'] = {'story_length': self.story_length,
                                      'memory_size': self.memory_size,
                                      'vocab_size': self.vocab_size
                                      }

            print('Writing to ', data_dict_out_path)
            with open(data_dict_out_path, 'wb') as f:
                pickle.dump(self.data_dict, f)

            # Make sure the index_to_word has an entity UNK for the zero ID
            # This is used during inference
            self.index_to_word[0] = 'UNKNOWN'

            # Also save out the inference elements with the word_to_index
            inference_elems = pickle.load(open(infer_elems_out_path, 'rb'))
            save_elems = {'entity_dict': inference_elems['entity_dict'],
                          'rev_entity_dict': inference_elems['rev_entity_dict'],
                          'knowledge_dict': inference_elems['knowledge_dict'],
                          'regex_list': inference_elems['regex_list'],
                          'word_index': self.word_to_index,
                          'index_to_word': self.index_to_word,
                          }
            with open(infer_elems_out_path, 'wb') as f:
                pickle.dump(save_elems, f)

    def load_data(self, path=".", subset='wiki_entities'):
        """
        Fetch the Facebook WikiMovies dataset and load it to memory.

        Arguments:
            path (str, optional): Local directory in which to cache the raw
                                  dataset.  Defaults to current directory.

        Returns:
            tuple: knowledge base, entity list, training and test files are returned
        """
        self.data_dict = {}
        self.vocab = None
        workdir, filepath = valid_path_append(path, '', self.filename)
        if not os.path.exists(filepath):
<<<<<<< HEAD
            if license_prompt('WikiMovies',
                              'https://research.fb.com/downloads/babi/',
                              'Creative Commons Attribution 3.0',
                              'https://research.fb.com/downloads/babi/',
                              self.path) is False:
=======
            if license_prompt('WikiMovies', self.url, self.path) is False:
>>>>>>> f235e99a
                sys.exit(0)

            fetch_file(self.url, self.filename, filepath, self.size)

        if subset == 'wiki-entities':
            subset_folder = 'wiki_entities'
        else:
            subset_folder = subset

        babi_dir_name = self.filename.split('.')[0]
        file_base = babi_dir_name + '/questions/' + subset_folder + '/' + subset + '_qa_{}.txt'
        train_file = os.path.join(workdir, file_base.format('train'))
        test_file = os.path.join(workdir, file_base.format('test'))

        entity_file_path = babi_dir_name + '/knowledge_source/entities.txt'
        entity_file = os.path.join(workdir, entity_file_path)

        knowledge_file_path = babi_dir_name + '/knowledge_source/' + subset_folder + '/' \
            + subset_folder + '_kb.txt'
        kb_file = os.path.join(workdir, knowledge_file_path)

        return entity_file, kb_file, train_file, test_file

    def create_entity_dict(self):
        # TODO it would be nice to remove the entities films, movies
        # the questions sometimes picks up this entity first
        entity_dict = {}
        reverse_dictionary = {}
        ent_list = []
        with open(self.entity_file) as read:
            for l in read:
                l = l.strip().lower()
                if len(l) > 0:
                    ent_list.append(l)
        ent_list.sort(key=lambda x: -len(x))
        for i in range(len(ent_list)):
            k = ent_list[i]
            v = 'ENTITY_{}'.format(i)
            reverse_dictionary[k] = v
            entity_dict[v] = k
        re_list = [(re.compile('\\b{}\\b'.format(re.escape(e))),
                    '{}'.format(reverse_dictionary[e])) for e in ent_list]
        return entity_dict, reverse_dictionary, re_list

    def parse_text_window(self):
        wiki_window_file = valid_path_append(self.path, 'movieqa/lower_wiki-w=0-d=3-m-4.txt')
        # as it stands the wiki_window_file is created ahead of time...
        # this bit looks for it and completed the pre-processing
        # it can take a couple of hours for this process to complete
        if os.path.exists(wiki_window_file):
            print('Wiki Window Previously created')
        else:
            print('Pre-processing text through wiki windows')
            print('Note that this could take a number of hours')
            subprocess.call(['python', 'wikiwindows.py', self.path])

        knowledge_dict = defaultdict(list)
        with open(wiki_window_file) as read:
            movie_ent = None
            for l in read:
                l = l.strip()
                if len(l) > 0:
                    nid, line = l.split(' ', 1)

                    if nid == '1':
                        movie_ent = line.split(' ')[0]

                    sentence, center = line.split('\t')
                    # Add the movie sentences as well as the center encoding
                    knowledge_dict[movie_ent].append((sentence, center))
                    knowledge_dict[center].append((sentence, movie_ent))

        return knowledge_dict

    def parse_kb(self, reverse_dictionary):
        # Check data repo to see if this exists, if not then run code and save
        workdir, kb_file_path = valid_path_append(self.path, '', 'movieqa/kb_dictionary.pkl')
        if os.path.exists(kb_file_path) and not self.reparse:
            print('Loading files from path')
            print(kb_file_path)
            knowledge_dict = pickle.load(open(kb_file_path, "rb"))
            return knowledge_dict

        action_words = ['directed_by', 'written_by', 'starred_actors', 'release_year',
                        'in_language', 'has_tags', 'has_plot', 'has_imdb_votes', 'has_imdb_rating']
        rev_actions_pre = 'REV_'

        with open(self.kb_file) as file:
            babi_data = file.read()

        lines = self.data_to_list(babi_data)

        knowledge_dict = defaultdict(list)
        fact = None
        for line in lines:
            if len(line) > 1:
                nid, line = line.lower().split(' ', 1)

                if int(nid) == 1:
                    fact = None

                for a in action_words:
                    # find the action word and split on that, ignoring the has_plot info for now
                    if len(line.split(a)) > 1 and a != 'has_plot':
                        # there can be more than one entity on the left hand side
                        # (particually with starred_actors)
                        entities = line.split(a)
                        # Let's use the info that we know the fact for related stories
                        if not fact:
                            fact = ex_entity_names(entities[0], reverse_dictionary, self.re_list)
                        subject_entities = [ex_entity_names(e_0, reverse_dictionary, self.re_list)
                                            for e_0 in entities[1].split(', ')]

                        # create a hash for the knowledge base where key is the subject
                        # add the fact and reverse fact
                        for subject in subject_entities:
                            knowledge_dict[fact].append((fact + ' ' + a, subject))
                            # Also add reverse here
                            knowledge_dict[subject].append((subject + ' ' +
                                                            rev_actions_pre+a, fact))

        kb_out_path = ensure_dirs_exist(os.path.join(workdir, kb_file_path))

        print('Writing to ', kb_out_path)
        with open(kb_out_path, 'wb') as f:
            pickle.dump(knowledge_dict, f)

        return knowledge_dict

    def reduce_entity_dictionaries(self):
        self.reduced_entity_dict = dict()
        self.reduced_reverse_dict = dict()
        for keeper_key in self.knowledge_dict.keys():
            try:
                self.reduced_entity_dict[keeper_key] = self.full_entity_dict[keeper_key]
                self.reduced_reverse_dict[self.full_entity_dict[keeper_key]] = keeper_key
            except:
                continue
        return self.reduced_entity_dict, self.reduced_reverse_dict

    @staticmethod
    def parse_wikimovies(wikimovies_file, reverse_dictionary, knowledge_dict, regex_list):
        """
        Parse bAbI data into queries, and answers.

        Arguments:
            babi_data (string): String of bAbI data.
            babi_file (string): Filename with bAbI data.

        Returns:
            list of tuples : List of (story, query, answer) words.
        """
        with open(wikimovies_file) as file:
            babi_data = file.read()

        lines = WIKIMOVIES.data_to_list(babi_data)

        data = []
        for line in lines:
            nid, line = line.lower().split(' ', 1)
            try:
                # Have to actually find the entities before hand as some have question marks...
                q, a = line.split('\t')
                q, key = ex_entity_names(q, reverse_dictionary, regex_list, return_key=True)

                q = WIKIMOVIES.tokenize(q)
                if key in knowledge_dict:
                    related_facts = knowledge_dict[key]
                else:
                    related_facts = []

                # transform each answer into the entities creating a list of all answer entities
                a = WIKIMOVIES.tokenize(' '.join([ex_entity_names(a_0, reverse_dictionary, regex_list)
                                        for a_0 in a.split(',')]))
                data.append((related_facts, q, a))

            except:
                print(line)
                raise

            if len(data) % 1000 == 0:
                # return data
                print(len(data))
        return data

    def compute_statistics(self, train_data, test_data):
        """
        Compute vocab, word index, and max length of stories and queries.
        """
        all_data = train_data + test_data

        all_text = reduce(lambda x, y: x + y, (list(self.flatten_kvs(s)) + q + a
                          for s, q, a in all_data))
        vocab = sorted(set(all_text))
        print(len(vocab))
        # vocab = sorted(reduce(lambda x, y: x | y,
        # (set( list(self.flatten_kvs(s)) + q + a ) for s, q, a in all_data)))
        # Reserve 0 for masking via pad_sequences and self.vocab_size - 1 for <UNK> token
        self.vocab = vocab
        self.vocab_size = len(vocab) + 1
        self.word_to_index = dict((c, i + 1) for i, c in enumerate(vocab))
        self.index_to_word = dict((i + 1, c) for i, c in enumerate(vocab))

        stories = [s for s, _, _ in all_data]
        questions = [q for _, q, _ in all_data]
        flat_stories = [self.flatten(s) for s in stories if s != []]
        max_question_len = max(list(map(len, questions)))
        # longest k/v length
        max_kv_length = max([len(s) for s in self.flatten(flat_stories)])
        # maximum length of stories for an entity (ie number of KV pairs)
        # self.max_storylen = max(list(map(len, stories))) #correct way to calculate
        self.max_storylen = 25  # accounts for >98% of story size
        self.story_maxlen = max(max_kv_length, max_question_len) + 1
        self.vocab_size += self.max_storylen
        print('Dataset Statistics (story lengh, num_stories, vocab size):')
        print(self.max_storylen, self.story_maxlen, self.vocab_size)
        self.query_maxlen = max(list(map(len, (q for _, q, _ in all_data))))

    def words_to_vector(self, words):
        """
        Convert a list of words into vector form.

        Arguments:
            words (list) : List of words.

        Returns:
            list : Vectorized list of words.
        """
        if type(words) != str:
            index_array = []
            for w in words:
                if w in self.word_to_index:
                    index_array.append(self.word_to_index[w])
                else:
                    index_array.append(0)
            return index_array
        else:
            if words in self.word_to_index:
                return [self.word_to_index[words]]
            else:
                return [0]

    def one_hot_vector(self, answer):
        """
        Create one-hot representation of an answer.

        Arguments:
            answer (string) : The word answer.

        Returns:
            list : One-hot representation of answer.
        """
        vector = np.zeros(self.vocab_size)
        try:
            if type(answer) == list:
                for a in answer:
                    vector[self.word_to_index[a]] = 1
            else:
                vector[self.word_to_index[answer]] = 1
        except:
            return vector
        return vector

    def vectorize_stories(self, data):
        """
        Convert (story, query, answer) word data into vectors.

        If sentence length < story_maxlen it is padded with 0's
        If story length < memory size, it is padded with empty memorys (story_length 0's)

        Arguments:
            data (tuple) : Tuple of story, query, answer word data.

        Returns:
            tuple : Tuple of story, query, answer vectors.
        """
        k, v, q, a = [], [], [], []
        for story, query, answer in data:
            # Original paper takes first answer regardless of number of answers
            if len(answer) == 1:
                k.append([self.words_to_vector(sent[0].split()) for sent in story])
                v.append([self.words_to_vector(sent[1]) for sent in story])
                q.append(self.words_to_vector(query))
                a.append(self.words_to_vector(answer)[0])

        k = np.array([pad_sentences(sents, self.story_maxlen) for sents in k])
        k = pad_stories(k, self.story_maxlen, self.max_storylen, len(self.vocab) + 1)

        v = pad_values(v, self.max_storylen)
        q = pad_sentences(q, self.story_maxlen)
        a = np.array(a)
        return (k, v, q, a)

    @staticmethod
    def data_to_list(data):
        """
        Clean a block of data and split into lines.

        Arguments:
            data (string) : String of bAbI data.

        Returns:
            list : List of cleaned lines of bAbI data.
        """
        split_lines = data.split('\n')[:-1]
        return [line.strip() for line in split_lines]

    @staticmethod
    def tokenize(sentence):
        """
        Split a sentence into tokens including punctuation.

        Arguments:
            sentence (string) : String of sentence to tokenize.

        Returns:
            list : List of tokens.
        """
        sentence = sentence.replace('?', '')
        sentence = sentence.replace('.', '')
        return [x.strip() for x in re.split('(\W+)?', sentence) if x.strip()]

    @staticmethod
    def flatten(data):
        """
        Flatten a list of data.

        Arguments:
            data (list) : List of list of words.

        Returns:
            list : A single flattened list of all words.
        """
        if len(data) > 0:
            return reduce(lambda x, y: x + y, data)
        else:
            return data

    @staticmethod
    def flatten_kvs(data):
        """
        Flatten a list of data.

        Arguments:
            data (list) : List of list of words.

        Returns:
            list : A single flattened list of all words.
        """
        return_list = []
        for k, v in data:
            return_list.extend(k.split(' '))
            return_list.append(v)
        return return_list<|MERGE_RESOLUTION|>--- conflicted
+++ resolved
@@ -264,15 +264,9 @@
         self.vocab = None
         workdir, filepath = valid_path_append(path, '', self.filename)
         if not os.path.exists(filepath):
-<<<<<<< HEAD
             if license_prompt('WikiMovies',
                               'https://research.fb.com/downloads/babi/',
-                              'Creative Commons Attribution 3.0',
-                              'https://research.fb.com/downloads/babi/',
                               self.path) is False:
-=======
-            if license_prompt('WikiMovies', self.url, self.path) is False:
->>>>>>> f235e99a
                 sys.exit(0)
 
             fetch_file(self.url, self.filename, filepath, self.size)

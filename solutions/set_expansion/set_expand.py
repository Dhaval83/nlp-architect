--- conflicted
+++ resolved
@@ -15,7 +15,6 @@
 # ******************************************************************************
 import logging
 import sys
-import json
 
 from configargparse import ArgumentParser
 
@@ -70,7 +69,11 @@
         Returns:
             its id
         """
-        return term.replace(' ', self.mark_char) + self.mark_char
+        if term in self.np2id.keys():
+            norm = self.np2id[term]
+            rep = self.id2rep[norm]
+            return rep.replace(' ', self.mark_char) + self.mark_char
+        return None
 
     def __id2term(self, id):
         """
@@ -124,21 +127,6 @@
             up to topn expanded terms and their probabilities
         """
         seed_ids = list()
-<<<<<<< HEAD
-        norm = None
-        for np in seed:
-            if np in self.np2id.keys():
-                norm = self.np2id[np]
-            if norm is None or norm not in self.id2rep or self.__term2id(
-                    self.id2rep[norm]) not in self.np2vec_model.vocab:
-                logger.warning("The term: '" + np + "' is out-of-vocabulary.")
-            else:
-                id = self.__term2id(self.id2rep[norm])
-                seed_ids.append(id)
-        if len(seed_ids) > 0:
-            logger.info("seed_ids=" + str(seed_ids))
-            res_id = self.np2vec_model.most_similar(seed_ids, topn=topn)
-=======
         upper = True
         lower = True
         for np in seed:
@@ -148,14 +136,15 @@
             else:
                 lower = False
             id = self.__term2id(np)
-            if id in self.np2vec_model.vocab:
+            if id is not None:
                 seed_ids.append(id)
+            else:
+                logger.warning("The term: '" + np + "' is out-of-vocabulary.")
         if len(seed_ids) > 0:
             if upper or lower:
                 res_id = self.np2vec_model.most_similar(seed_ids, topn=2 * topn)
             else:
                 res_id = self.np2vec_model.most_similar(seed_ids, topn=topn)
->>>>>>> 90a3c1ab
             res = list()
             for r in res_id:
                 if len(res) == topn:

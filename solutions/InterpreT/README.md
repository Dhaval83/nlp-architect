--- conflicted
+++ resolved
@@ -2,17 +2,12 @@
 ## Part of NLP Architect by Intel® AI Lab
 
 ## Overview
-
-<<<<<<< HEAD
 As Transformers are increasingly gaining widespread use for NLU/NLP tasks, there has been growing interest in understanding the inner workings of these models and why they are so effective at such tasks. To further this goal of explainability and comprehension, we present **InterpreT**. Our system is a general tool for facilitating understanding of the behaviors of Transformer models, and we demonstrate our system's functionality through analyzing model behavior for two disparate tasks: the Winograd Schema Challenge (WSC) and Aspect Based Sentiment Analysis (ABSA). In addition to providing various mechanisms for investigating general model behaviors, **InterpreT** enables novel, granular analysis through the layer-level probing and visualization of internal representations of Transformer models, allowing users to gain new insights into how and what their models are learning. 
-=======
-As Transformers are increasingly gaining widespread use for NLU/NLP tasks, there has been growing interest in understanding the inner workings of these models and why they are so effective at such tasks. To further this goal of explainability and comprehension, we present InterpreT. Our system is a general tool for facilitating understanding of the behaviors of Transformer models, and we demonstrate our system's functionality through analyzing model behavior for two disparate tasks: the Winograd Schema Challenge (WSC) and Aspect Based Sentiment Analysis (ABSA). In addition to providing various mechanisms for investigating general model behaviors, InterpreT enables novel, granular analysis through the layer-level probing and visualization of internal representations of Transformer models, allowing users to gain new insights into how and what their models are learning. 
->>>>>>> 1eef20ff
 
 ## InterpreT Demo Website
 A demo of **InterpreT** on the WSC task can be accessed at the following link: http://interpret.intel-research.net/
 
-By analyzing corereference resolution through InterpreT, we demonstrate that a fine-tuned BERT model pushes closer together the embeddings of terms it predicts to be coreferent. The metric "finetuned_coreference_intensity" in the Head Summary plot shows that the 7th head of layer 10 often attends between coreferent mention spans. This attention head can also be visualized in **InterpreT** for various examples. 
+By analyzing corereference resolution through **InterpreT**, we demonstrate that a fine-tuned BERT model pushes closer together the embeddings of terms it predicts to be coreferent. The metric "finetuned_coreference_intensity" in the Head Summary plot shows that the 7th head of layer 10 often attends between coreferent mention spans. This attention head can also be visualized in **InterpreT** for various examples. 
 
 ## Screencast Video Demo
 
